--- conflicted
+++ resolved
@@ -162,7 +162,6 @@
 
     //store the xi support points
     mb.store_support_points(result->template_points);
-<<<<<<< HEAD
     
     //signal that xi support points are ready for visualization.
     //Also will print Betti numbers and exit if rivet_console is called with
@@ -178,12 +177,6 @@
        templates_points_ready(), which is convenient for now. */
     minpres_ready(pres);
     
-=======
-
-
-    
-    template_points_ready(TemplatePointsMessage{ input.x_label, input.y_label, result->template_points, result->homology_dimensions, input.x_exact, input.y_exact,input.x_reverse,input.y_reverse }); //signal that xi support points are ready for visualization
->>>>>>> 69d7d2f3
     progress.advanceProgressStage(); //update progress box to stage 4
 
     //STAGES 4 and 5: BUILD THE LINE ARRANGEMENT AND COMPUTE BARCODE TEMPLATES
@@ -254,13 +247,5 @@
     auto input = ComputationInput(data);
     //print bifiltration statistics
     //debug() << "Computing from raw data";
-<<<<<<< HEAD
     return compute_raw(input, koszul);
-=======
-    
-    
-    
-    
-    return compute_raw(input);
->>>>>>> 69d7d2f3
 }