--- conflicted
+++ resolved
@@ -54,16 +54,6 @@
             }
         }
     }
-<<<<<<< HEAD
-
-    if (verbosity >= 10)
-    {
-        input.bifiltration().print_bifiltration();   //TESTING ONLY
-    }
-
-
-=======
->>>>>>> 808c24b5
 
     //STAGE 3: COMPUTE MULTIGRADED BETTI NUMBERS
 
