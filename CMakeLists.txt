--- conflicted
+++ resolved
@@ -5,6 +5,7 @@
   set(CMAKE_BUILD_TYPE Release)
 endif()
 set(CMAKE_CXX_FLAGS ${CMAKE_CXX_FLAGS} "-ftemplate-depth=1024 -Wall -Wextra -pedantic -fPIC")
+
 include(ExternalProject)
 
 externalproject_add(
@@ -66,30 +67,26 @@
         #math/bool_array.cpp
         #math/bool_array.h
         interface/c_api.cpp
-<<<<<<< HEAD
 	math/phat_mod/include/phat/representations/vector_heap_mod.h
 	math/phat_mod/include/phat/helpers/misc.h
 	math/phat_mod/include/phat/helpers/thread_local_storage.h
-        interface/c_api.h api.h api.cpp
-        )
-=======
         interface/c_api.h
         api.h
-        api.cpp)
->>>>>>> ba43b950
+        api.cpp
+        )
 
 add_dependencies(rivet msgpack_project)
 
 add_executable (rivet_console
         console.cpp
         computation.cpp
-        debug.cpp  
+        debug.cpp
         interface/file_writer.cpp
         interface/file_input_reader.cpp
         interface/input_manager.cpp
 	interface/progress.cpp
         numerics.cpp
-        timer.cpp      
+        timer.cpp
         dcel/anchor.cpp
         dcel/arrangement.cpp
         dcel/arrangement_builder.cpp
@@ -97,9 +94,9 @@
 	dcel/barcode.cpp
         dcel/barcode_template.cpp
         dcel/dcel.cpp
-        dcel/grades.cpp 
-	dcel/grades.h 
-	math/bool_array.cpp 
+        dcel/grades.cpp
+	dcel/grades.h
+	math/bool_array.cpp
 	math/bool_array.h
 	math/bifiltration_data.cpp
 	math/bigraded_matrix.cpp
@@ -116,7 +113,7 @@
 	math/phat_mod/include/phat/helpers/thread_local_storage.h
         api.cpp
         )
-	
+
 add_dependencies(rivet_console docopt_project msgpack_project)
 
 target_link_libraries(rivet_console ${CMAKE_CURRENT_BINARY_DIR}/docopt/src/docopt_project-build/libdocopt_s.a ${Boost_LIBRARIES})
@@ -126,13 +123,13 @@
 
 add_executable(unit_tests
         computation.cpp
-        debug.cpp  
+        debug.cpp
         interface/file_writer.cpp
         interface/file_input_reader.cpp
         interface/input_manager.cpp
 	interface/progress.cpp
         numerics.cpp
-        timer.cpp      
+        timer.cpp
         dcel/anchor.cpp
         dcel/arrangement.cpp
         dcel/arrangement_builder.cpp
@@ -140,52 +137,30 @@
 	dcel/barcode.cpp
         dcel/barcode_template.cpp
         dcel/dcel.cpp
-<<<<<<< HEAD
-        dcel/grades.cpp 
-	dcel/grades.h 
-	math/bool_array.cpp 
+        dcel/grades.cpp
+	dcel/grades.h
+	math/bool_array.cpp
 	math/bool_array.h
 	math/bifiltration_data.cpp
 	math/bigraded_matrix.cpp
 	math/firep.cpp
      	math/index_matrix.cpp
-=======
->>>>>>> ba43b950
         math/map_matrix.cpp
         math/multi_betti.cpp
         math/persistence_updater.cpp
 	math/presentation.cpp
         math/template_point.cpp
         math/template_points_matrix.cpp
-<<<<<<< HEAD
 	math/phat_mod/include/phat/representations/vector_heap_mod.h
 	math/phat_mod/include/phat/helpers/misc.h
 	math/phat_mod/include/phat/helpers/thread_local_storage.h
-        test/unit_tests.cpp 
-        dcel/grades.cpp 
-)
-
-add_dependencies(unit_tests msgpack_project)
-
-include_directories("${PROJECT_SOURCE_DIR}" "${PROJECT_SOURCE_DIR}/include" ${Boost_INCLUDE_DIR} ${PROJECT_SOURCE_DIR}/test )
-target_link_libraries(unit_tests ${Boost_LIBRARIES} )
-=======
-        math/index_matrix.cpp
-        math/persistence_updater.cpp
-        numerics.cpp
-        timer.cpp
-        debug.cpp
         test/unit_tests.cpp
         dcel/grades.cpp
-        dcel/grades.h
-        math/bool_array.cpp
-        math/bool_array.h
-        dcel/arrangement_message.cpp
-        api.cpp)
+        api.cpp
+)
 
 add_dependencies(unit_tests msgpack_project)
 
 include_directories("${PROJECT_SOURCE_DIR}" "${PROJECT_SOURCE_DIR}/include" ${Boost_INCLUDE_DIR} ${PROJECT_SOURCE_DIR}/test)
 
-target_link_libraries(unit_tests)
->>>>>>> ba43b950
+target_link_libraries(unit_tests)