--- conflicted
+++ resolved
@@ -85,12 +85,8 @@
     QSettings settings;
 
     //prompt user to select a file
-<<<<<<< HEAD
-    QString selected_file = QFileDialog::getOpenFileName(this, tr("Open Data File"), QDir::currentPath(), "All files (*);;Text files (*.txt)");
-=======
     auto selected_file = QFileDialog::getOpenFileName(
         this, tr("Open Data File"), settings.value(DEFAULT_DIR_KEY).toString(), "");
->>>>>>> 78c82688
 
     if (!selected_file.isNull()) {
         params.fileName = selected_file.toUtf8().constData();
