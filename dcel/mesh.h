--- conflicted
+++ resolved
@@ -66,15 +66,6 @@
     Mesh(std::vector<exact> xe, std::vector<exact> ye, unsigned verbosity);
             //constructor; sets up bounding box (with empty interior) for the affine Grassmannian
             //  requires references to vectors of all multi-grade values (both double and exact values)
-<<<<<<< HEAD
-
-        ~Mesh();	//destructor: deletes all cells and anchors --- CHECK THIS!!!
-
-        void build_arrangement(MultiBetti& mb, std::vector<xiPoint>& xi_pts, ComputationThread* cthread);
-            //builds the DCEL arrangement, and computes and stores persistence data
-            //also stores ordered list of xi support points in the supplied vector
-=======
->>>>>>> 5cdfeabd
 
 
 
@@ -109,25 +100,6 @@
     std::shared_ptr<Halfedge> insert_vertex(std::shared_ptr<Halfedge> edge, double x, double y);	//inserts a new vertex on the specified edge, with the specified coordinates, and updates all relevant pointers
     private:
       //data structures
-<<<<<<< HEAD
-        std::vector<Vertex*> vertices;		//all vertices in the mesh
-		std::vector<Halfedge*> halfedges;	//all halfedges in the mesh
-		std::vector<Face*> faces;		//all faces in the mesh
-
-		const double INFTY;
-
-        std::set<Anchor*, Anchor_LeftComparator> all_anchors;	//set of Anchors that are represented in the mesh, ordered by position of curve along left side of the arrangement, from bottom to top
-
-        Halfedge* topleft;			//pointer to Halfedge that points down from top left corner (0,infty)
-        Halfedge* topright;         //pointer to Halfedge that points down from the top right corner (infty,infty)
-        Halfedge* bottomleft;       //pointer to Halfedge that points up from bottom left corner (0,-infty)
-        Halfedge* bottomright;      //pointer to Halfedge that points up from bottom right corner (infty,-infty)
-
-        std::vector<Halfedge*> vertical_line_query_list; //stores a pointer to the rightmost Halfedge of the "top" line of each unique slope, ordered from small slopes to big slopes (each Halfedge points to Anchor and Face for vertical-line queries)
-
-        const int verbosity;			//controls display of output, for debugging
-
-=======
       std::vector<double> x_grades;   //floating-point values for x-grades
     std::vector<double> y_grades;   //floating-point values for y-grades
         std::vector<std::shared_ptr<Vertex>> vertices;		//all vertices in the mesh
@@ -139,14 +111,13 @@
     unsigned verbosity;
 
         std::set<std::shared_ptr<Anchor>, PointerComparator<Anchor, Anchor_LeftComparator>> all_anchors;	//set of Anchors that are represented in the mesh, ordered by position of curve along left side of the arrangement, from bottom to top
-		
+
         std::shared_ptr<Halfedge> topleft;			//pointer to Halfedge that points down from top left corner (0,infty)
         std::shared_ptr<Halfedge> topright;         //pointer to Halfedge that points down from the top right corner (infty,infty)
         std::shared_ptr<Halfedge> bottomleft;       //pointer to Halfedge that points up from bottom left corner (0,-infty)
         std::shared_ptr<Halfedge> bottomright;      //pointer to Halfedge that points up from bottom right corner (infty,-infty)
-		
+
         std::vector<std::shared_ptr<Halfedge>> vertical_line_query_list; //stores a pointer to the rightmost Halfedge of the "top" line of each unique slope, ordered from small slopes to big slopes (each Halfedge points to Anchor and Face for vertical-line queries)
->>>>>>> 5cdfeabd
 
       //functions for creating the arrangement
 
@@ -154,13 +125,8 @@
 
         void find_edge_weights(PersistenceUpdater& updater);    //computes and stores the edge weight for each anchor line
 
-<<<<<<< HEAD
-        void find_path(std::vector<Halfedge *> &pathvec);   //finds a pseudo-optimal path through all 2-cells of the arrangement
-        void find_subpath(unsigned cur_node, std::vector< std::vector<unsigned> >& adj, std::vector<Halfedge*>& pathvec); //builds the path recursively
-=======
         void find_path(std::vector<std::shared_ptr<Halfedge>> &pathvec);   //finds a pseudo-optimal path through all 2-cells of the arrangement
-        void find_subpath(unsigned cur_node, std::vector< std::set<unsigned> >& adj, std::vector<std::shared_ptr<Halfedge>>& pathvec, bool return_path); //builds the path recursively
->>>>>>> 5cdfeabd
+        void find_subpath(unsigned cur_node, std::vector< std::vector<unsigned> >& adj, std::vector<std::shared_ptr<Halfedge>>& pathvec, bool return_path); //builds the path recursively
 
         void set_barcode_template(unsigned i, BarcodeTemplate& bt);    //stores (a copy of) the given barcode template in faces[i]; used for re-building the arrangement from a RIVET data file
 
