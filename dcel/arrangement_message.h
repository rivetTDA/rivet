/**********************************************************************
Copyright 2014-2016 The RIVET Developers. See the COPYRIGHT file at
the top-level directory of this distribution.

This file is part of RIVET.

This program is free software: you can redistribute it and/or modify
it under the terms of the GNU General Public License as published by
the Free Software Foundation, either version 3 of the License, or
(at your option) any later version.

This program is distributed in the hope that it will be useful,
but WITHOUT ANY WARRANTY; without even the implied warranty of
MERCHANTABILITY or FITNESS FOR A PARTICULAR PURPOSE.  See the
GNU General Public License for more details.

You should have received a copy of the GNU General Public License
along with this program.  If not, see <http://www.gnu.org/licenses/>.
**********************************************************************/
//
// Created by Bryn Keller on 7/15/16.
//

#ifndef RIVET_CONSOLE_MESH_MESSAGE_H
#define RIVET_CONSOLE_MESH_MESSAGE_H
#include "dcel/anchor.h"
#include "dcel/arrangement.h"
#include "dcel/barcode_template.h"
#include "dcel/dcel.h"
#include "type_tag.h"
#include <boost/optional.hpp>
#include <boost/serialization/split_member.hpp>
#include <msgpack.hpp>
#include "dcel/msgpack_adapters.h"

class ArrangementMessage {

public:
    ArrangementMessage(Arrangement const& arrangement);

    ArrangementMessage();

<<<<<<< HEAD
    template <class Archive>
    void serialize(Archive& ar, const unsigned int /*version*/)
    {
        ar& x_grades& y_grades& x_exact& y_exact& half_edges& vertices& anchors& faces& topleft& topright& bottomleft& bottomright& vertical_line_query_list;
    }

=======
>>>>>>> ba43b950
    MSGPACK_DEFINE(x_grades, y_grades, x_exact , y_exact , half_edges, vertices, anchors, faces, topleft, topright, bottomleft, bottomright, vertical_line_query_list);

    BarcodeTemplate get_barcode_template(double degrees, double offset);

    friend bool operator==(ArrangementMessage const& left, ArrangementMessage const& right);

    Arrangement* to_arrangement() const;

    bool is_empty() const;

private:
    friend class boost::serialization::access;

    typedef ID<Vertex, long, -1> VertexId;
    typedef ID<Anchor, long, -1> AnchorId;
    typedef ID<Face, long, -1> FaceId;
    typedef ID<Halfedge, long, -1> HalfedgeId;

    std::vector<double> x_grades; //floating-point values for x-grades
    std::vector<double> y_grades; //floating-point values for y-grades

    std::vector<exact> x_exact; //exact values for x-grades
    std::vector<exact> y_exact; //exact values for y-grades

    HalfedgeId topleft; //pointer to Halfedge that points down from top left corner (0,infty)
    HalfedgeId topright; //pointer to Halfedge that points down from the top right corner (infty,infty)
    HalfedgeId bottomleft; //pointer to Halfedge that points up from bottom left corner (0,-infty)
    HalfedgeId bottomright; //pointer to Halfedge that points up from bottom right corner (infty,-infty)

    std::vector<HalfedgeId> vertical_line_query_list; //stores a pointer to the rightmost Halfedge of the "top" line of each unique slope, ordered from small slopes to big slopes (each Halfedge points to Anchor and Face for vertical-line queries)

    struct AnchorM {

        unsigned x_coord; //discrete x-coordinate
        unsigned y_coord; //discrete y-coordinate

        //get_(x|y) needed to support AnchorComparator
        unsigned get_x() const { return x_coord; }
        unsigned get_y() const { return y_coord; }

        HalfedgeId dual_line; //pointer to left-most halfedge corresponding to this Anchor in the arrangement
        unsigned position; //relative position of Anchor line at sweep line, used for Bentley-Ottmann DCEL construction algorithm
        bool above_line; //true iff this Anchor is above the current slice line, used for the vineyard-update process of storing persistence data in cells of the arrangement
        unsigned long weight; //estimate of the cost of updating the RU-decomposition when crossing this anchor

        MSGPACK_DEFINE(x_coord, y_coord, dual_line, position, above_line, weight);
    };

    friend bool operator==(AnchorM const& left, AnchorM const& right);

    struct AnchorStructComparator : AnchorComparator<ArrangementMessage::AnchorM> {
    };

    struct HalfedgeM {

        VertexId origin; //pointer to the vertex from which this halfedge originates
        HalfedgeId twin; //pointer to the halfedge that, together with this halfedge, make one edge
        HalfedgeId next; //pointer to the next halfedge around the boundary of the face to the right of this halfedge
        HalfedgeId prev; //pointer to the previous halfedge around the boundary of the face to the right of this halfedge
        FaceId face; //pointer to the face to the right of this halfedge
        AnchorId anchor; //stores the coordinates of the anchor corresponding to this halfedge

        MSGPACK_DEFINE(origin, twin, next, prev, face, anchor);
    };

    friend bool operator==(HalfedgeM const& left, HalfedgeM const& right);

    struct FaceM {
        HalfedgeId boundary; //pointer to one halfedge in the boundary of this cell
        BarcodeTemplate dbc; //barcode template stored in this cell

        MSGPACK_DEFINE(boundary, dbc);
    };

    friend bool operator==(FaceM const& left, FaceM const& right);

    struct VertexM {
        HalfedgeId incident_edge; //pointer to one edge incident to this vertex
        double x; //x-coordinate of this vertex
        double y; //y-coordinate of this vertex

        MSGPACK_DEFINE(incident_edge, x, y);
    };

    friend bool operator==(VertexM const& left, VertexM const& right);
    std::vector<HalfedgeM> half_edges;
    std::vector<VertexM> vertices;
    std::vector<AnchorM> anchors;
    std::vector<FaceM> faces;

    //finds the first anchor that intersects the left edge of the arrangement at a point not less than the specified y-coordinate
    //  if no such anchor, returns nullptr
    boost::optional<AnchorM> find_least_upper_anchor(double y_coord);

    //finds the (unbounded) cell associated to dual point of the vertical line with the given x-coordinate
    //  i.e. finds the Halfedge whose Anchor x-coordinate is the largest such coordinate not larger than than x_coord; returns the Face corresponding to that Halfedge
    FaceId find_vertical_line(double x_coord);

    ////find a 2-cell containing the specified point
    FaceId find_point(double x_coord, double y_coord);

    HalfedgeM& get(HalfedgeId index);
    FaceM& get(FaceId index);
    VertexM& get(VertexId index);
    AnchorM& get(AnchorId index);
};

#endif //RIVET_CONSOLE_MESH_MESSAGE_H<|MERGE_RESOLUTION|>--- conflicted
+++ resolved
@@ -40,15 +40,6 @@
 
     ArrangementMessage();
 
-<<<<<<< HEAD
-    template <class Archive>
-    void serialize(Archive& ar, const unsigned int /*version*/)
-    {
-        ar& x_grades& y_grades& x_exact& y_exact& half_edges& vertices& anchors& faces& topleft& topright& bottomleft& bottomright& vertical_line_query_list;
-    }
-
-=======
->>>>>>> ba43b950
     MSGPACK_DEFINE(x_grades, y_grades, x_exact , y_exact , half_edges, vertices, anchors, faces, topleft, topright, bottomleft, bottomright, vertical_line_query_list);
 
     BarcodeTemplate get_barcode_template(double degrees, double offset);
