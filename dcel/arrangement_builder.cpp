--- conflicted
+++ resolved
@@ -167,16 +167,9 @@
     lines.reserve(arrangement.all_anchors.size());
 
     //data structure for queue of future intersections
-<<<<<<< HEAD
-    std::priority_queue<std::shared_ptr<Arrangement::Crossing>,
-        std::vector<std::shared_ptr<Arrangement::Crossing>>,
-        PointerComparator<Arrangement::Crossing, Arrangement::CrossingComparator>>
-        crossings;
-=======
     std::priority_queue<Arrangement::Crossing*,
             std::vector<Arrangement::Crossing*>,
             PointerComparator<Arrangement::Crossing, Arrangement::CrossingComparator>> crossings;
->>>>>>> aa782b4e
 
     //data structure for all pairs of Anchors whose potential crossings have been considered
     typedef std::pair<Anchor*, Anchor*> Anchor_pair;
