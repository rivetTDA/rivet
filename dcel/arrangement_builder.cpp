/**********************************************************************
Copyright 2014-2016 The RIVET Developers. See the COPYRIGHT file at
the top-level directory of this distribution.

This file is part of RIVET.

This program is free software: you can redistribute it and/or modify
it under the terms of the GNU General Public License as published by
the Free Software Foundation, either version 3 of the License, or
(at your option) any later version.

This program is distributed in the hope that it will be useful,
but WITHOUT ANY WARRANTY; without even the implied warranty of
MERCHANTABILITY or FITNESS FOR A PARTICULAR PURPOSE.  See the
GNU General Public License for more details.

You should have received a copy of the GNU General Public License
along with this program.  If not, see <http://www.gnu.org/licenses/>.
**********************************************************************/

#include "dcel/arrangement_builder.h"
#include "dcel/anchor.h"
#include "dcel/arrangement.h"
#include "dcel/dcel.h"
#include "debug.h"
#include "timer.h"
#include <boost/graph/adjacency_list.hpp>
#include <boost/graph/kruskal_min_spanning_tree.hpp>
#include <boost/graph/properties.hpp>
#include <math/persistence_updater.h>
#include <math/simplex_tree.h>

#include <algorithm> //for find function in version 3 of find_subpath
#include <cutgraph.h>
#include <stack> //for find_subpath

    using rivet::numeric::INFTY;

ArrangementBuilder::ArrangementBuilder(unsigned verbosity)
    : verbosity(verbosity)
{
}

//builds the DCEL arrangement, computes and stores persistence data
//also stores ordered list of xi support points in the supplied vector
//precondition: the constructor has already created the boundary of the arrangement
std::shared_ptr<Arrangement> ArrangementBuilder::build_arrangement(MultiBetti& mb,
    std::vector<exact> x_exact,
    std::vector<exact> y_exact,
    std::vector<TemplatePoint>& template_points,
    Progress& progress)
{
    Timer timer;

    //first, create PersistenceUpdater
    //this also finds anchors and stores them in the vector Arrangement::all_anchors -- JULY 2015 BUG FIX
    progress.progress(10);
    auto arrangement = std::make_shared<Arrangement>(x_exact, y_exact, verbosity);
    PersistenceUpdater updater(*arrangement, mb.bifiltration, template_points, verbosity); //PersistenceUpdater object is able to do the calculations necessary for finding anchors and computing barcode templates
    if (verbosity >= 2) {
        debug() << "Anchors found; this took " << timer.elapsed() << " milliseconds.";
    }

    //now that we have all the anchors, we can build the interior of the arrangement
    progress.progress(25);
    timer.restart();
    build_interior(*arrangement);
    if (verbosity >= 2) {
        debug() << "Line arrangement constructed; this took " << timer.elapsed() << " milliseconds.";
        if (verbosity >= 4) {
            arrangement->print_stats();
        }
    }

    //compute the edge weights
    progress.progress(50);
    timer.restart();
    find_edge_weights(*arrangement, updater);
    if (verbosity >= 2) {
        debug() << "Edge weights computed; this took " << timer.elapsed() << " milliseconds.";
    }

    //now that the arrangement is constructed, we can find a path -- NOTE: path starts with a (near-vertical) line to the right of all multigrades
    progress.progress(75);
    std::vector<Halfedge*> path;
    timer.restart();
    find_path(*arrangement, path);
    if (verbosity >= 2) {
        debug() << "Found path through the arrangement; this took " << timer.elapsed() << " milliseconds.";
    }

    //update the progress dialog box
    progress.advanceProgressStage(); //update now in stage 5 (compute discrete barcodes)
    progress.setProgressMaximum(path.size());

    //finally, we can traverse the path, computing and storing a barcode template in each 2-cell
    updater.store_barcodes_with_reset(path, progress);

    return arrangement;

} //end build_arrangement()

//builds the DCEL arrangement from the supplied xi support points, but does NOT compute persistence data
std::shared_ptr<Arrangement> ArrangementBuilder::build_arrangement(std::vector<exact> x_exact, std::vector<exact> y_exact,
    std::vector<TemplatePoint>& xi_pts, std::vector<BarcodeTemplate>& barcode_templates,
    Progress& progress)
{
    Timer timer;

    //first, compute anchors and store them in the vector Arrangement::all_anchors
    progress.progress(10);
    //TODO: this is odd, fix.
    SimplexTree dummy_tree(0, 0);
    std::shared_ptr<Arrangement> arrangement(new Arrangement(x_exact, y_exact, verbosity));
    PersistenceUpdater updater(*arrangement, dummy_tree, xi_pts, verbosity); //we only use the PersistenceUpdater to find and store the anchors
    if (verbosity >= 2) {
        debug() << "Anchors found; this took " << timer.elapsed() << " milliseconds.";
    }

    //now that we have all the anchors, we can build the interior of the arrangement
    progress.progress(30);
    timer.restart();
    build_interior(*arrangement); ///TODO: build_interior() should update its status!
    if (verbosity >= 2) {
        debug() << "Line arrangement constructed; this took " << timer.elapsed() << " milliseconds.";
        if (verbosity >= 4) {
            arrangement->print_stats();
        }
    }

    //check
    if (arrangement->faces.size() != barcode_templates.size()) {
        std::stringstream ss;
        ss << "Number of faces: " << arrangement->faces.size()
           << " does not match number of barcode templates: " << barcode_templates.size();
        throw std::runtime_error(ss.str());
    } else if (verbosity >= 4) {
        debug() << "Check: number of faces = number of barcode templates";
    }

    //now store the barcode templates
    for (unsigned i = 0; i < barcode_templates.size(); i++) {
        arrangement->set_barcode_template(i, barcode_templates[i]);
    }
    return arrangement;
} //end build_arrangement()

//function to build the arrangement using a version of the Bentley-Ottmann algorithm, given all Anchors
//preconditions:
//   all Anchors are in a list, ordered by Anchor_LeftComparator
//   boundary of the arrangement is created (as in the arrangement constructor)
void ArrangementBuilder::build_interior(Arrangement &arrangement)
{
    if (verbosity >= 8) {
        debug() << "BUILDING ARRANGEMENT:  Anchors sorted for left edge of strip: ";
        for (auto it = arrangement.all_anchors.begin();
             it != arrangement.all_anchors.end(); ++it)
            debug(true) << "(" << (*it)->get_x() << "," << (*it)->get_y() << ") ";
    }

    // DATA STRUCTURES

    //data structure for ordered list of lines
    std::vector<Halfedge*> lines;
    lines.reserve(arrangement.all_anchors.size());

    //data structure for queue of future intersections
    std::priority_queue<Arrangement::Crossing*,
            std::vector<Arrangement::Crossing*>,
            PointerComparator<Arrangement::Crossing, Arrangement::CrossingComparator>> crossings;

    //data structure for all pairs of Anchors whose potential crossings have been considered
    typedef std::pair<Anchor*, Anchor*> Anchor_pair;
    std::set<Anchor_pair> considered_pairs;

    // PART 1: INSERT VERTICES AND EDGES ALONG LEFT EDGE OF THE ARRANGEMENT
    if (verbosity >= 8) {
        debug() << "PART 1: LEFT EDGE OF ARRANGEMENT";
    }

    //for each Anchor, create vertex and associated halfedges, anchored on the left edge of the strip
    auto leftedge = arrangement.bottomleft;
    unsigned prev_y = std::numeric_limits<unsigned>::max();
    for (auto it = arrangement.all_anchors.begin();
         it != arrangement.all_anchors.end(); ++it) {
        auto cur_anchor = *it;

        if (verbosity >= 10) {
            debug() << "  Processing Anchor"
                    << " at (" << cur_anchor->get_x() << "," << cur_anchor->get_y() << ")";
        }

        if (cur_anchor->get_y() != prev_y) //then create new vertex
        {
            double dual_point_y_coord = -1 * arrangement.y_grades[cur_anchor->get_y()]; //point-line duality requires multiplying by -1
            leftedge = arrangement.insert_vertex(leftedge, 0, dual_point_y_coord); //set leftedge to edge that will follow the new edge
            prev_y = cur_anchor->get_y(); //remember the discrete y-index
        }

        //now insert new edge at origin vertex of leftedge
        auto new_edge = arrangement.create_edge_left(leftedge, cur_anchor);

        //remember Halfedge corresponding to this Anchor
        lines.push_back(new_edge);

        //remember relative position of this Anchor
        cur_anchor->set_position(lines.size() - 1);

        //remember line associated with this Anchor
        cur_anchor->set_line(new_edge);
    }

    //for each pair of consecutive lines, if they intersect, store the intersection
    for (unsigned i = 0; i + 1 < lines.size(); i++) {
        auto a = lines[i]->get_anchor();
        auto b = lines[i + 1]->get_anchor();
        if (a->comparable(*b)) //then the Anchors are (strongly) comparable, so we must store an intersection
            crossings.push(new Arrangement::Crossing(a, b, &arrangement));

        //remember that we have now considered this intersection
        considered_pairs.insert(Anchor_pair(a, b));
    }

    // PART 2: PROCESS INTERIOR INTERSECTIONS
    //    order: x left to right; for a given x, then y low to high
    if (verbosity >= 8) {
        debug() << "PART 2: PROCESSING INTERIOR INTERSECTIONS\n";
    }

    int status_counter = 0;
    int status_interval = 10000; //controls frequency of output

    //current position of sweep line
    Arrangement::Crossing *sweep = nullptr;

    while (!crossings.empty()) {
        //get the next intersection from the queue
        auto cur = crossings.top();
        crossings.pop();

        //process the intersection
        sweep = cur;
        unsigned first_pos = cur->a->get_position(); //most recent edge in the curve corresponding to Anchor a
        unsigned last_pos = cur->b->get_position(); //most recent edge in the curve corresponding to Anchor b

        if (last_pos != first_pos + 1) {
            throw std::runtime_error("intersection between non-consecutive curves [1]: x = ["
                + std::to_string(lower(sweep->x)) + ", " + std::to_string(upper(sweep->x)) 
                + ", last_pos = " + std::to_string(last_pos)
                + ", first_pos + 1 = " + std::to_string(first_pos + 1));
        }

        //find out if more than two curves intersect at this point
        while (!crossings.empty() && sweep->x_equal(crossings.top()) && (cur->b == crossings.top()->a)) {
            cur = crossings.top();
            crossings.pop();

            if (cur->b->get_position() != last_pos + 1) {
                throw std::runtime_error("intersection between non-consecutive curves [2]");
            }

            last_pos++; //last_pos = cur->b->get_position();
        }

<<<<<<< HEAD
        //compute (approximate) coordinates of intersection
        double intersect_x = ( arrangement->y_grades[sweep->a->get_y()] - arrangement->y_grades[sweep->b->get_y()] ) /
                             ( arrangement->x_grades[sweep->a->get_x()] - arrangement->x_grades[sweep->b->get_x()] );
        double intersect_y = arrangement->x_grades[sweep->a->get_x()] * intersect_x - arrangement->y_grades[sweep->a->get_y()];
=======
        //compute y-coordinate of intersection
        double intersect_y = arrangement.x_grades[sweep->a->get_x()] * (sweep->x) - arrangement.y_grades[sweep->a->get_y()];
>>>>>>> bf9a208f

        if (verbosity >= 10) {
            debug() << "  found intersection between"
                    << (last_pos - first_pos + 1) << "edges at x =" << intersect_x << ", y =" << intersect_y;
        }

        //create new vertex
<<<<<<< HEAD
        auto new_vertex = std::make_shared<Vertex>(intersect_x, intersect_y);
        arrangement->vertices.push_back(new_vertex);
=======
        auto new_vertex = new Vertex(sweep->x, intersect_y);
        arrangement.vertices.push_back(new_vertex);
>>>>>>> bf9a208f

        //anchor edges to vertex and create new face(s) and edges	//TODO: check this!!!
        Halfedge* prev_new_edge = NULL; //necessary to remember the previous new edge at each interation of the loop
        Halfedge* first_incoming = lines[first_pos]; //necessary to remember the first incoming edge
        Halfedge* prev_incoming = NULL; //necessary to remember the previous incoming edge at each iteration of the loop
        for (unsigned cur_pos = first_pos; cur_pos <= last_pos; cur_pos++) {
            //anchor edge to vertex
            auto incoming = lines[cur_pos];
            incoming->get_twin()->set_origin(new_vertex);

            //create next pair of twin halfedges along the current curve (i.e. curves[incident_edges[i]] )
            auto new_edge = new Halfedge(new_vertex, incoming->get_anchor()); //points AWAY FROM new_vertex
            arrangement.halfedges.push_back(new_edge);
            auto new_twin = new Halfedge(NULL, incoming->get_anchor()); //points TOWARDS new_vertex
            arrangement.halfedges.push_back(new_twin);

            //update halfedge pointers
            new_edge->set_twin(new_twin);
            new_twin->set_twin(new_edge);

            if (cur_pos == first_pos) //then this is the first iteration of the loop
            {
                new_twin->set_next(lines[last_pos]->get_twin());
                lines[last_pos]->get_twin()->set_prev(new_twin);

                new_twin->set_face(lines[last_pos]->get_twin()->get_face());
            } else //then this is not the first iteration of the loop, so close up a face and create a new face
            {
                incoming->set_next(prev_incoming->get_twin());
                incoming->get_next()->set_prev(incoming);

                auto new_face = new Face(new_twin, arrangement.faces.size());
                arrangement.faces.push_back(new_face);

                new_twin->set_face(new_face);
                prev_new_edge->set_face(new_face);

                new_twin->set_next(prev_new_edge);
                prev_new_edge->set_prev(new_twin);
            }

            //remember important halfedges for the next iteration of the loop
            prev_incoming = incoming;
            prev_new_edge = new_edge;

            if (cur_pos == last_pos) //then this is the last iteration of loop
            {
                new_edge->set_prev(first_incoming);
                first_incoming->set_next(new_edge);

                new_edge->set_face(first_incoming->get_face());
            }

            //update lines vector
            lines[cur_pos] = new_edge; //the portion of this vector [first_pos, last_pos] must be reversed after this loop is finished!

            //remember position of this Anchor
            new_edge->get_anchor()->set_position(last_pos - (cur_pos - first_pos));
        }

        //update lines vector: flip portion of vector [first_pos, last_pos]
        for (unsigned i = 0; i < (last_pos - first_pos + 1) / 2; i++) {
            //swap curves[first_pos + i] and curves[last_pos - i]
            auto temp = lines[first_pos + i];
            lines[first_pos + i] = lines[last_pos - i];
            lines[last_pos - i] = temp;
        }

        //find new intersections and add them to intersections queue
        if (first_pos > 0) //then consider lower intersection
        {
            auto a = lines[first_pos - 1]->get_anchor();
            auto b = lines[first_pos]->get_anchor();

            if (considered_pairs.find(Anchor_pair(a, b)) == considered_pairs.end()
                && considered_pairs.find(Anchor_pair(b, a)) == considered_pairs.end()) //then this pair has not yet been considered
            {
                considered_pairs.insert(Anchor_pair(a, b));
                if (a->comparable(*b)) //then the Anchors are (strongly) comparable, so we have found an intersection to store
                    crossings.push(new Arrangement::Crossing(a, b, &arrangement));
            }
        }

        if (last_pos + 1 < lines.size()) //then consider upper intersection
        {
            auto a = lines[last_pos]->get_anchor();
            auto b = lines[last_pos + 1]->get_anchor();

            if (considered_pairs.find(Anchor_pair(a, b)) == considered_pairs.end()
                && considered_pairs.find(Anchor_pair(b, a)) == considered_pairs.end()) //then this pair has not yet been considered
            {
                considered_pairs.insert(Anchor_pair(a, b));
                if (a->comparable(*b)) //then the Anchors are (strongly) comparable, so we have found an intersection to store
                    crossings.push(new Arrangement::Crossing(a, b, &arrangement));
            }
        }

        //output status
        if (verbosity >= 4) {
            status_counter++;
            if (status_counter % status_interval == 0)
                debug() << "      processed" << status_counter << "intersections"; //TODO: adding this makes debug go into an infinite loop: <<  "sweep position =" << *sweep;
        }
    } //end while

    // PART 3: INSERT VERTICES ON RIGHT EDGE OF ARRANGEMENT AND CONNECT EDGES
    if (verbosity >= 8) {
        debug() << "PART 3: RIGHT EDGE OF THE ARRANGEMENT";
    }

    auto rightedge = arrangement.bottomright; //need a reference halfedge along the right side of the strip
    unsigned cur_x = 0; //keep track of discrete x-coordinate of last Anchor whose line was connected to right edge (x-coordinate of Anchor is slope of line)

    //connect each line to the right edge of the arrangement (at x = INFTY)
    //    requires creating a vertex for each unique slope (i.e. Anchor x-coordinate)
    //    lines that have the same slope m are "tied together" at the same vertex, with coordinates (INFTY, Y)
    //    where Y = INFTY if m is positive, Y = -INFTY if m is negative, and Y = 0 if m is zero
    for (unsigned cur_pos = 0; cur_pos < lines.size(); cur_pos++) {
        auto incoming = lines[cur_pos];
        auto cur_anchor = incoming->get_anchor();

        if (cur_anchor->get_x() > cur_x || cur_pos == 0) //then create a new vertex for this line
        {
            cur_x = cur_anchor->get_x();

            double Y = INFTY; //default, for lines with positive slope
            if (arrangement.x_grades[cur_x] < 0)
                Y = -1 * Y; //for lines with negative slope
            else if (arrangement.x_grades[cur_x] == 0)
                Y = 0; //for horizontal lines

            rightedge = arrangement.insert_vertex(rightedge, INFTY, Y);
        } else //no new vertex required, but update previous entry for vertical-line queries
            arrangement.vertical_line_query_list.pop_back();

        //store Halfedge for vertical-line queries
        arrangement.vertical_line_query_list.push_back(incoming->get_twin());

        //connect current line to the most-recently-inserted vertex
        auto cur_vertex = rightedge->get_origin();
        incoming->get_twin()->set_origin(cur_vertex);

        //update halfedge pointers
        incoming->set_next(rightedge->get_twin()->get_next());
        incoming->get_next()->set_prev(incoming);

        incoming->get_next()->set_face(incoming->get_face()); //only necessary if incoming->get_next() is along the right side of the strip

        incoming->get_twin()->set_prev(rightedge->get_twin());
        rightedge->get_twin()->set_next(incoming->get_twin());

        rightedge->get_twin()->set_face(incoming->get_twin()->get_face());
    }

} //end build_interior()

//computes and stores the edge weight for each anchor line
void ArrangementBuilder::find_edge_weights(Arrangement& arrangement, PersistenceUpdater& updater)
{
    std::vector<Halfedge*> pathvec;
    auto cur_edge = arrangement.topright;

    //find a path across all anchor lines
    while (cur_edge->get_twin() != arrangement.bottomright) //then there is another vertex to consider on the right edge
    {
        cur_edge = cur_edge->get_next();
        while (cur_edge->get_twin()->get_face() != NULL) //then we have another edge crossing to append to the path
        {
            cur_edge = cur_edge->get_twin();
            pathvec.push_back(cur_edge);
            cur_edge = cur_edge->get_next();
        }
    }

    //run the "main algorithm" without any matrices
    updater.set_anchor_weights(pathvec);

    //reset the PersistenceUpdater to its state at the beginning of this function
    updater.clear_levelsets();

} //end set_edge_weights()

//finds a pseudo-optimal path through all 2-cells of the arrangement
// path consists of a vector of Halfedges
// at each step of the path, the Halfedge points to the Anchor being crossed and the 2-cell (Face) being entered
void ArrangementBuilder::find_path(Arrangement& arrangement, std::vector<Halfedge*>& pathvec)
{
    // PART 1: BUILD THE DUAL GRAPH OF THE ARRANGEMENT

    typedef boost::property<boost::edge_weight_t, unsigned long> EdgeWeightProperty;
    typedef boost::adjacency_list<boost::vecS, boost::vecS, boost::undirectedS,
        boost::no_property, EdgeWeightProperty>
        Graph; //TODO: probably listS is a better choice than vecS, but I don't know how to make the adjacency_list work with listS
    Graph dual_graph;

    // distance vector for sorting the adjacency list
    std::vector<std::vector<unsigned>> distances(arrangement.faces.size(), std::vector<unsigned>(arrangement.faces.size(), -1));
    for (size_t i = 0; i < distances.size(); ++i)
        distances.at(i).at(i) = 0;

    //loop over all arrangement.faces
    for (unsigned i = 0; i < arrangement.faces.size(); i++) {
        //consider all neighbors of this arrangement.faces
        auto boundary = (arrangement.faces[i])->get_boundary();
        auto current = boundary;
        do {
            //find index of neighbor
            auto neighbor = current->get_twin()->get_face();
            if (neighbor != NULL) {
                unsigned long j = neighbor->id();

                //if i < j, then create an (undirected) edge between these arrangement.faces
                if (i < j) {
                    boost::add_edge(i, j, current->get_anchor()->get_weight(), dual_graph);
                    distances.at(i).at(j) = current->get_anchor()->get_weight();
                    distances.at(j).at(i) = current->get_anchor()->get_weight();
                }
            }
            //move to the next neighbor
            current = current->get_next();
        } while (current != boundary);
    }

    //TESTING -- print the edges in the dual graph
    if (verbosity >= 10) {
        debug() << "EDGES IN THE DUAL GRAPH OF THE ARRANGEMENT: ";
        typedef boost::graph_traits<Graph>::edge_iterator edge_iterator;
        std::pair<edge_iterator, edge_iterator> ei = boost::edges(dual_graph);
        for (edge_iterator it = ei.first; it != ei.second; ++it)
            debug(true) << "  (" << boost::source(*it, dual_graph) << "\t, " << boost::target(*it, dual_graph) << "\t) \tweight = " << boost::get(boost::edge_weight_t(), dual_graph, *it);
    }

    // PART 2: FIND A MINIMAL SPANNING TREE

    typedef boost::graph_traits<Graph>::edge_descriptor Edge;
    std::vector<Edge> spanning_tree_edges;
    boost::kruskal_minimum_spanning_tree(dual_graph, std::back_inserter(spanning_tree_edges));

    //TESTING -- print the MST
    if (verbosity >= 10) {
        debug() << "num MST edges: " << spanning_tree_edges.size() << "\n";
        for (unsigned i = 0; i < spanning_tree_edges.size(); i++)
            debug(true) << "  (" << boost::source(spanning_tree_edges[i], dual_graph) << "\t, " << boost::target(spanning_tree_edges[i], dual_graph) << "\t) \tweight = " << boost::get(boost::edge_weight_t(), dual_graph, spanning_tree_edges[i]);
    }

    // PART 3: CONVERT THE OUTPUT OF PART 2 TO A PATH

    //organize the edges of the minimal spanning tree so that we can traverse the tree
    std::vector<std::vector<unsigned>> adjList(arrangement.faces.size(), std::vector<unsigned>()); //this will store all adjacency relationships in the spanning tree
    for (unsigned i = 0; i < spanning_tree_edges.size(); i++) {
        unsigned a = boost::source(spanning_tree_edges[i], dual_graph);
        unsigned b = boost::target(spanning_tree_edges[i], dual_graph);

        adjList.at(a).push_back(b);
        adjList.at(b).push_back(a);
    }

    //make sure to start at the proper node (2-cell)
    auto initial_cell = arrangement.topleft->get_twin()->get_face();
    unsigned long start = initial_cell->id();

    //store the children of each node (with initial_cell regarded as the root of the tree)
    std::vector<std::vector<unsigned>> children(arrangement.faces.size(), std::vector<unsigned>());

    // sort child nodes in decreasing order of branch weight to minimize backtracking in the path
    sortAdjacencies(adjList, distances, start, children);

    // now we can find the path
    find_subpath(arrangement, start, children, pathvec);

    //TESTING -- print the path
    if (verbosity >= 10) {
        Debug qd = debug(true);
        qd << "PATH: " << start << ", ";
        for (unsigned i = 0; i < pathvec.size(); i++) {
            unsigned long cur = pathvec[i]->get_face()->id();
            qd << "<" << pathvec[i]->get_anchor()->get_weight() << ">" << cur << ", "; //edge weight appears in angle brackets
        }
        qd << "\n";
    }
} //end find_path()

// Function to find a path through all nodes in a tree, starting at a specified node
// Iterative version: uses a stack to perform a depth-first search of the tree
// Input: tree is specified by the 2-D vector children
//   children[i] is a vector of indexes of the children of node i, in decreasing order of branch weight
//   (branch weight is total weight of all edges below a given node, plus weight of edge to parent node)
// Output: vector pathvec contains a Halfedge pointer for each step of the path
void ArrangementBuilder::find_subpath(Arrangement& arrangement,
                                      unsigned start_node,
                                      std::vector<std::vector<unsigned>>& children,
                                      std::vector<Halfedge*>& pathvec)
{
    std::stack<unsigned> nodes; // stack for nodes as we do DFS
    nodes.push(start_node); // push node onto the node stack
    std::stack<Halfedge*> backtrack; // stack for storing extra copy of std::shared_ptr<Halfedge>* so we don't have to recalculate when popping
    unsigned numDiscovered = 1, numNodes = children.size();

    while (numDiscovered != numNodes) // while we have not traversed the whole tree
    {
        unsigned node = nodes.top(); // let node be the current node that we are considering

        if (children[node].size() != 0) // if we have not traversed all of node's children
        {
            // find the halfedge to be traversed
            unsigned next_node = children[node].back();
            children[node].pop_back();

            auto cur_edge = (arrangement.faces[node])->get_boundary();
            while (cur_edge->get_twin()->get_face() != arrangement.faces[next_node]) {
                cur_edge = cur_edge->get_next();

                if (cur_edge == (arrangement.faces[node])->get_boundary()) {
                    debug() << "ERROR:  cannot find edge between 2-cells " << node << " and " << next_node << "\n";
                    throw std::exception();
                }
            }
            // and push it onto pathvec
            pathvec.push_back(cur_edge->get_twin());
            // push a copy onto the backtracking stack so we don't have to search for this std::shared_ptr<Halfedge>* again when popping
            backtrack.push(cur_edge);
            // push the next node onto the stack
            nodes.push(next_node);
            // increment the discovered counter
            ++numDiscovered;
        } // end if
        else // we have traversed all of node's children
        {
            nodes.pop(); // pop node off of the node stack
            pathvec.push_back(backtrack.top()); // push the top of backtrack onto pathvec
            backtrack.pop(); // and pop that std::shared_ptr<Halfedge>* off of backtrack
        }
    }

} //end find_subpath()<|MERGE_RESOLUTION|>--- conflicted
+++ resolved
@@ -262,15 +262,10 @@
             last_pos++; //last_pos = cur->b->get_position();
         }
 
-<<<<<<< HEAD
         //compute (approximate) coordinates of intersection
-        double intersect_x = ( arrangement->y_grades[sweep->a->get_y()] - arrangement->y_grades[sweep->b->get_y()] ) /
-                             ( arrangement->x_grades[sweep->a->get_x()] - arrangement->x_grades[sweep->b->get_x()] );
-        double intersect_y = arrangement->x_grades[sweep->a->get_x()] * intersect_x - arrangement->y_grades[sweep->a->get_y()];
-=======
-        //compute y-coordinate of intersection
-        double intersect_y = arrangement.x_grades[sweep->a->get_x()] * (sweep->x) - arrangement.y_grades[sweep->a->get_y()];
->>>>>>> bf9a208f
+        double intersect_x = ( arrangement.y_grades[sweep->a->get_y()] - arrangement.y_grades[sweep->b->get_y()] ) /
+                             ( arrangement.x_grades[sweep->a->get_x()] - arrangement.x_grades[sweep->b->get_x()] );
+        double intersect_y = arrangement.x_grades[sweep->a->get_x()] * intersect_x - arrangement.y_grades[sweep->a->get_y()];
 
         if (verbosity >= 10) {
             debug() << "  found intersection between"
@@ -278,13 +273,8 @@
         }
 
         //create new vertex
-<<<<<<< HEAD
-        auto new_vertex = std::make_shared<Vertex>(intersect_x, intersect_y);
-        arrangement->vertices.push_back(new_vertex);
-=======
-        auto new_vertex = new Vertex(sweep->x, intersect_y);
+        auto new_vertex = new Vertex(intersect_x, intersect_y);
         arrangement.vertices.push_back(new_vertex);
->>>>>>> bf9a208f
 
         //anchor edges to vertex and create new face(s) and edges	//TODO: check this!!!
         Halfedge* prev_new_edge = NULL; //necessary to remember the previous new edge at each interation of the loop
