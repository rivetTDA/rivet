/**********************************************************************
Copyright 2014-2016 The RIVET Devlopers. See the COPYRIGHT file at
the top-level directory of this distribution.

This file is part of RIVET.

This program is free software: you can redistribute it and/or modify
it under the terms of the GNU General Public License as published by
the Free Software Foundation, either version 3 of the License, or
(at your option) any later version.

This program is distributed in the hope that it will be useful,
but WITHOUT ANY WARRANTY; without even the implied warranty of
MERCHANTABILITY or FITNESS FOR A PARTICULAR PURPOSE.  See the
GNU General Public License for more details.

You should have received a copy of the GNU General Public License
along with this program.  If not, see <http://www.gnu.org/licenses/>.
**********************************************************************/
//
// Created by Bryn Keller on 6/28/16.
//

#include "dcel/arrangement_builder.h"
#include "dcel/anchor.h"
#include "dcel/arrangement.h"
#include "dcel/dcel.h"
#include "debug.h"
#include "timer.h"
#include <boost/graph/adjacency_list.hpp>
#include <boost/graph/kruskal_min_spanning_tree.hpp>
#include <boost/graph/properties.hpp>
#include <math/persistence_updater.h>
#include <math/simplex_tree.h>

#include <algorithm> //for find function in version 3 of find_subpath
#include <cutgraph.h>
#include <stack> //for find_subpath

using rivet::numeric::INFTY;

ArrangementBuilder::ArrangementBuilder(unsigned verbosity)
    : verbosity(verbosity)
{
}

//builds the DCEL arrangement, computes and stores persistence data
//also stores ordered list of xi support points in the supplied vector
//precondition: the constructor has already created the boundary of the arrangement
std::shared_ptr<Arrangement> ArrangementBuilder::build_arrangement(MultiBetti& mb,
    std::vector<exact> x_exact,
    std::vector<exact> y_exact,
    std::vector<TemplatePoint>& template_points,
    Progress& progress)
{
    Timer timer;

    //first, create PersistenceUpdater
    //this also finds anchors and stores them in the vector Arrangement::all_anchors -- JULY 2015 BUG FIX
    progress.progress(10);
    std::shared_ptr<Arrangement> arrangement(new Arrangement(x_exact, y_exact, verbosity));
    PersistenceUpdater updater(*arrangement, mb.bifiltration, template_points, verbosity); //PersistenceUpdater object is able to do the calculations necessary for finding anchors and computing barcode templates
    if(verbosity >= 2) {
        debug() << "Anchors found; this took " << timer.elapsed() << " milliseconds.";
    }

    //now that we have all the anchors, we can build the interior of the arrangement
    progress.progress(25);
    timer.restart();
    build_interior(arrangement);
    if(verbosity >= 2) {
        debug() << "Line arrangement constructed; this took " << timer.elapsed() << " milliseconds.";
        if(verbosity >= 4) {
            arrangement->print_stats();
        }
    }

    //compute the edge weights
    progress.progress(50);
    timer.restart();
    find_edge_weights(*arrangement, updater);
    if(verbosity >= 2) {
        debug() << "Edge weights computed; this took " << timer.elapsed() << " milliseconds.";
    }

    //now that the arrangement is constructed, we can find a path -- NOTE: path starts with a (near-vertical) line to the right of all multigrades
    progress.progress(75);
    std::vector<std::shared_ptr<Halfedge>> path;
    timer.restart();
    find_path(*arrangement, path);
    if(verbosity >= 2) {
        debug() << "Found path through the arrangement; this took " << timer.elapsed() << " milliseconds.";
    }

    //update the progress dialog box
    progress.advanceProgressStage(); //update now in stage 5 (compute discrete barcodes)
    progress.setProgressMaximum(path.size());

    //finally, we can traverse the path, computing and storing a barcode template in each 2-cell
    updater.store_barcodes_with_reset(path, progress);

    return arrangement;

} //end build_arrangement()

//builds the DCEL arrangement from the supplied xi support points, but does NOT compute persistence data
std::shared_ptr<Arrangement> ArrangementBuilder::build_arrangement(std::vector<exact> x_exact, std::vector<exact> y_exact,
    std::vector<TemplatePoint>& xi_pts, std::vector<BarcodeTemplate>& barcode_templates,
    Progress& progress)
{
    Timer timer;

    //first, compute anchors and store them in the vector Arrangement::all_anchors
    progress.progress(10);
    //TODO: this is odd, fix.
    SimplexTree dummy_tree(0, 0);
    std::shared_ptr<Arrangement> arrangement(new Arrangement(x_exact, y_exact, verbosity));
    PersistenceUpdater updater(*arrangement, dummy_tree, xi_pts, verbosity); //we only use the PersistenceUpdater to find and store the anchors
    if(verbosity >= 2) {
        debug() << "Anchors found; this took " << timer.elapsed() << " milliseconds.";
    }

    //now that we have all the anchors, we can build the interior of the arrangement
    progress.progress(30);
    timer.restart();
    build_interior(arrangement); ///TODO: build_interior() should update its status!
    if(verbosity >= 2) {
        debug() << "Line arrangement constructed; this took " << timer.elapsed() << " milliseconds.";
        if(verbosity >= 4) {
            arrangement->print_stats();
        }
    }

    //check
    if (arrangement->faces.size() != barcode_templates.size()) {
        std::stringstream ss;
        ss << "Number of faces: " << arrangement->faces.size()
           << " does not match number of barcode templates: " << barcode_templates.size();
        throw std::runtime_error(ss.str());
    } else if(verbosity >= 4) {
        debug() << "Check: number of faces = number of barcode templates";
    }

    //now store the barcode templates
    for (unsigned i = 0; i < barcode_templates.size(); i++) {
        arrangement->set_barcode_template(i, barcode_templates[i]);
    }
    return arrangement;
} //end build_arrangement()

//function to build the arrangement using a version of the Bentley-Ottmann algorithm, given all Anchors
//preconditions:
//   all Anchors are in a list, ordered by Anchor_LeftComparator
//   boundary of the arrangement is created (as in the arrangement constructor)
void ArrangementBuilder::build_interior(std::shared_ptr<Arrangement> arrangement)
{
    if (verbosity >= 8) {
        debug() << "BUILDING ARRANGEMENT:  Anchors sorted for left edge of strip: ";
        for (std::set<std::shared_ptr<Anchor>, Anchor_LeftComparator>::iterator it = arrangement->all_anchors.begin();
             it != arrangement->all_anchors.end(); ++it)
            debug(true) << "(" << (*it)->get_x() << "," << (*it)->get_y() << ") ";
    }

    // DATA STRUCTURES

    //data structure for ordered list of lines
    std::vector<std::shared_ptr<Halfedge>> lines;
    lines.reserve(arrangement->all_anchors.size());

    //data structure for queue of future intersections
    std::priority_queue<Arrangement::Crossing*, std::vector<Arrangement::Crossing*>, Arrangement::CrossingComparator> crossings;

    //data structure for all pairs of Anchors whose potential crossings have been considered
    typedef std::pair<std::shared_ptr<Anchor>, std::shared_ptr<Anchor>> Anchor_pair;
    std::set<Anchor_pair> considered_pairs;

    // PART 1: INSERT VERTICES AND EDGES ALONG LEFT EDGE OF THE ARRANGEMENT
    if (verbosity >= 8) {
        debug() << "PART 1: LEFT EDGE OF ARRANGEMENT";
    }

    //for each Anchor, create vertex and associated halfedges, anchored on the left edge of the strip
    std::shared_ptr<Halfedge> leftedge = arrangement->bottomleft;
    unsigned prev_y = std::numeric_limits<unsigned>::max();
    for (std::set<std::shared_ptr<Anchor>, Anchor_LeftComparator>::iterator it = arrangement->all_anchors.begin();
         it != arrangement->all_anchors.end(); ++it) {
        std::shared_ptr<Anchor> cur_anchor = *it;

        if (verbosity >= 10) {
            debug() << "  Processing Anchor"
                    << " at (" << cur_anchor->get_x() << "," << cur_anchor->get_y() << ")";
        }

        if (cur_anchor->get_y() != prev_y) //then create new vertex
        {
            double dual_point_y_coord = -1 * arrangement->y_grades[cur_anchor->get_y()]; //point-line duality requires multiplying by -1
            leftedge = arrangement->insert_vertex(leftedge, 0, dual_point_y_coord); //set leftedge to edge that will follow the new edge
            prev_y = cur_anchor->get_y(); //remember the discrete y-index
        }

        //now insert new edge at origin vertex of leftedge
        std::shared_ptr<Halfedge> new_edge = arrangement->create_edge_left(leftedge, cur_anchor);

        //remember Halfedge corresponding to this Anchor
        lines.push_back(new_edge);

        //remember relative position of this Anchor
        cur_anchor->set_position(lines.size() - 1);

        //remember line associated with this Anchor
        cur_anchor->set_line(new_edge);
    }

    //for each pair of consecutive lines, if they intersect, store the intersection
    for (unsigned i = 0; i + 1 < lines.size(); i++) {
        std::shared_ptr<Anchor> a = lines[i]->get_anchor();
        std::shared_ptr<Anchor> b = lines[i + 1]->get_anchor();
        if (a->comparable(*b)) //then the Anchors are (strongly) comparable, so we must store an intersection
            crossings.push(new Arrangement::Crossing(a, b, arrangement));

        //remember that we have now considered this intersection
        considered_pairs.insert(Anchor_pair(a, b));
    }

    // PART 2: PROCESS INTERIOR INTERSECTIONS
    //    order: x left to right; for a given x, then y low to high
    if (verbosity >= 8) {
        debug() << "PART 2: PROCESSING INTERIOR INTERSECTIONS\n";
    }

    int status_counter = 0;
    int status_interval = 10000; //controls frequency of output

    //current position of sweep line
    Arrangement::Crossing* sweep = NULL;

    while (!crossings.empty()) {
        //get the next intersection from the queue
        Arrangement::Crossing* cur = crossings.top();
        crossings.pop();

        //process the intersection
        sweep = cur;
        unsigned first_pos = cur->a->get_position(); //most recent edge in the curve corresponding to Anchor a
        unsigned last_pos = cur->b->get_position(); //most recent edge in the curve corresponding to Anchor b

        if (last_pos != first_pos + 1) {
            throw std::runtime_error("intersection between non-consecutive curves [1]: x = "
<<<<<<< HEAD
                                     + std::to_string(sweep->x) + ", last_pos = " + std::to_string(last_pos)
                                     + std::to_string(last_pos) + ", first_pos + 1 = " + std::to_string(first_pos + 1));
=======
                + std::to_string(sweep->x) + ", last_pos = " + std::to_string(last_pos)
                + std::to_string(last_pos) + ", first_pos + 1 = " + std::to_string(first_pos + 1));
>>>>>>> 78c82688
        }

        //find out if more than two curves intersect at this point
        while (!crossings.empty() && sweep->x_equal(crossings.top()) && (cur->b == crossings.top()->a)) {
            cur = crossings.top();
            crossings.pop();

            if (cur->b->get_position() != last_pos + 1) {
                throw std::runtime_error("intersection between non-consecutive curves [2]");
            }

            last_pos++; //last_pos = cur->b->get_position();
        }

        //compute y-coordinate of intersection
        double intersect_y = arrangement->x_grades[sweep->a->get_x()] * (sweep->x) - arrangement->y_grades[sweep->a->get_y()];

        if (verbosity >= 10) {
            debug() << "  found intersection between"
                    << (last_pos - first_pos + 1) << "edges at x =" << sweep->x << ", y =" << intersect_y;
        }

        //create new vertex
        auto new_vertex = std::make_shared<Vertex>(sweep->x, intersect_y);
        arrangement->vertices.push_back(new_vertex);

        //anchor edges to vertex and create new face(s) and edges	//TODO: check this!!!
        std::shared_ptr<Halfedge> prev_new_edge = NULL; //necessary to remember the previous new edge at each interation of the loop
        std::shared_ptr<Halfedge> first_incoming = lines[first_pos]; //necessary to remember the first incoming edge
        std::shared_ptr<Halfedge> prev_incoming = NULL; //necessary to remember the previous incoming edge at each iteration of the loop
        for (unsigned cur_pos = first_pos; cur_pos <= last_pos; cur_pos++) {
            //anchor edge to vertex
            std::shared_ptr<Halfedge> incoming = lines[cur_pos];
            incoming->get_twin()->set_origin(new_vertex);

            //create next pair of twin halfedges along the current curve (i.e. curves[incident_edges[i]] )
            std::shared_ptr<Halfedge> new_edge(new Halfedge(new_vertex, incoming->get_anchor())); //points AWAY FROM new_vertex
            arrangement->halfedges.push_back(new_edge);
            std::shared_ptr<Halfedge> new_twin(new Halfedge(NULL, incoming->get_anchor())); //points TOWARDS new_vertex
            arrangement->halfedges.push_back(new_twin);

            //update halfedge pointers
            new_edge->set_twin(new_twin);
            new_twin->set_twin(new_edge);

            if (cur_pos == first_pos) //then this is the first iteration of the loop
            {
                new_twin->set_next(lines[last_pos]->get_twin());
                lines[last_pos]->get_twin()->set_prev(new_twin);

                new_twin->set_face(lines[last_pos]->get_twin()->get_face());
            } else //then this is not the first iteration of the loop, so close up a face and create a new face
            {
                incoming->set_next(prev_incoming->get_twin());
                incoming->get_next()->set_prev(incoming);

                std::shared_ptr<Face> new_face(new Face(new_twin));
                arrangement->faces.push_back(new_face);

                new_twin->set_face(new_face);
                prev_new_edge->set_face(new_face);

                new_twin->set_next(prev_new_edge);
                prev_new_edge->set_prev(new_twin);
            }

            //remember important halfedges for the next iteration of the loop
            prev_incoming = incoming;
            prev_new_edge = new_edge;

            if (cur_pos == last_pos) //then this is the last iteration of loop
            {
                new_edge->set_prev(first_incoming);
                first_incoming->set_next(new_edge);

                new_edge->set_face(first_incoming->get_face());
            }

            //update lines vector
            lines[cur_pos] = new_edge; //the portion of this vector [first_pos, last_pos] must be reversed after this loop is finished!

            //remember position of this Anchor
            new_edge->get_anchor()->set_position(last_pos - (cur_pos - first_pos));
        }

        //update lines vector: flip portion of vector [first_pos, last_pos]
        for (unsigned i = 0; i < (last_pos - first_pos + 1) / 2; i++) {
            //swap curves[first_pos + i] and curves[last_pos - i]
            std::shared_ptr<Halfedge> temp = lines[first_pos + i];
            lines[first_pos + i] = lines[last_pos - i];
            lines[last_pos - i] = temp;
        }

        //find new intersections and add them to intersections queue
        if (first_pos > 0) //then consider lower intersection
        {
            std::shared_ptr<Anchor> a = lines[first_pos - 1]->get_anchor();
            std::shared_ptr<Anchor> b = lines[first_pos]->get_anchor();

            if (considered_pairs.find(Anchor_pair(a, b)) == considered_pairs.end()
                && considered_pairs.find(Anchor_pair(b, a)) == considered_pairs.end()) //then this pair has not yet been considered
            {
                considered_pairs.insert(Anchor_pair(a, b));
                if (a->comparable(*b)) //then the Anchors are (strongly) comparable, so we have found an intersection to store
                    crossings.push(new Arrangement::Crossing(a, b, arrangement));
            }
        }

        if (last_pos + 1 < lines.size()) //then consider upper intersection
        {
            std::shared_ptr<Anchor> a = lines[last_pos]->get_anchor();
            std::shared_ptr<Anchor> b = lines[last_pos + 1]->get_anchor();

            if (considered_pairs.find(Anchor_pair(a, b)) == considered_pairs.end()
                && considered_pairs.find(Anchor_pair(b, a)) == considered_pairs.end()) //then this pair has not yet been considered
            {
                considered_pairs.insert(Anchor_pair(a, b));
                if (a->comparable(*b)) //then the Anchors are (strongly) comparable, so we have found an intersection to store
                    crossings.push(new Arrangement::Crossing(a, b, arrangement));
            }
        }

        //output status
        if (verbosity >= 8) {
            status_counter++;
            if (status_counter % status_interval == 0)
                debug() << "      processed" << status_counter << "intersections"; //TODO: adding this makes debug go into an infinite loop: <<  "sweep position =" << *sweep;
        }
    } //end while

    // PART 3: INSERT VERTICES ON RIGHT EDGE OF ARRANGEMENT AND CONNECT EDGES
    if (verbosity >= 8) {
        debug() << "PART 3: RIGHT EDGE OF THE ARRANGEMENT";
    }

    std::shared_ptr<Halfedge> rightedge = arrangement->bottomright; //need a reference halfedge along the right side of the strip
    unsigned cur_x = 0; //keep track of discrete x-coordinate of last Anchor whose line was connected to right edge (x-coordinate of Anchor is slope of line)

    //connect each line to the right edge of the arrangement (at x = INFTY)
    //    requires creating a vertex for each unique slope (i.e. Anchor x-coordinate)
    //    lines that have the same slope m are "tied together" at the same vertex, with coordinates (INFTY, Y)
    //    where Y = INFTY if m is positive, Y = -INFTY if m is negative, and Y = 0 if m is zero
    for (unsigned cur_pos = 0; cur_pos < lines.size(); cur_pos++) {
        std::shared_ptr<Halfedge> incoming = lines[cur_pos];
        std::shared_ptr<Anchor> cur_anchor = incoming->get_anchor();

        if (cur_anchor->get_x() > cur_x || cur_pos == 0) //then create a new vertex for this line
        {
            cur_x = cur_anchor->get_x();

            double Y = INFTY; //default, for lines with positive slope
            if (arrangement->x_grades[cur_x] < 0)
                Y = -1 * Y; //for lines with negative slope
            else if (arrangement->x_grades[cur_x] == 0)
                Y = 0; //for horizontal lines

            rightedge = arrangement->insert_vertex(rightedge, INFTY, Y);
        } else //no new vertex required, but update previous entry for vertical-line queries
            arrangement->vertical_line_query_list.pop_back();

        //store Halfedge for vertical-line queries
        arrangement->vertical_line_query_list.push_back(incoming->get_twin());

        //connect current line to the most-recently-inserted vertex
        std::shared_ptr<Vertex> cur_vertex = rightedge->get_origin();
        incoming->get_twin()->set_origin(cur_vertex);

        //update halfedge pointers
        incoming->set_next(rightedge->get_twin()->get_next());
        incoming->get_next()->set_prev(incoming);

        incoming->get_next()->set_face(incoming->get_face()); //only necessary if incoming->get_next() is along the right side of the strip

        incoming->get_twin()->set_prev(rightedge->get_twin());
        rightedge->get_twin()->set_next(incoming->get_twin());

        rightedge->get_twin()->set_face(incoming->get_twin()->get_face());
    }

} //end build_interior()

//computes and stores the edge weight for each anchor line
void ArrangementBuilder::find_edge_weights(Arrangement& arrangement, PersistenceUpdater& updater)
{
    std::vector<std::shared_ptr<Halfedge>> pathvec;
    std::shared_ptr<Halfedge> cur_edge = arrangement.topright;

    //find a path across all anchor lines
    while (cur_edge->get_twin() != arrangement.bottomright) //then there is another vertex to consider on the right edge
    {
        cur_edge = cur_edge->get_next();
        while (cur_edge->get_twin()->get_face() != NULL) //then we have another edge crossing to append to the path
        {
            cur_edge = cur_edge->get_twin();
            pathvec.push_back(cur_edge);
            cur_edge = cur_edge->get_next();
        }
    }

    //run the "main algorithm" without any matrices
    updater.set_anchor_weights(pathvec);

    //reset the PersistenceUpdater to its state at the beginning of this function
    updater.clear_levelsets();

} //end set_edge_weights()

//finds a pseudo-optimal path through all 2-cells of the arrangement
// path consists of a vector of Halfedges
// at each step of the path, the Halfedge points to the Anchor being crossed and the 2-cell (Face) being entered
void ArrangementBuilder::find_path(Arrangement& arrangement, std::vector<std::shared_ptr<Halfedge>>& pathvec)
{
    // PART 1: BUILD THE DUAL GRAPH OF THE ARRANGEMENT

    typedef boost::property<boost::edge_weight_t, unsigned long> EdgeWeightProperty;
    typedef boost::adjacency_list<boost::vecS, boost::vecS, boost::undirectedS,
        boost::no_property, EdgeWeightProperty>
        Graph; //TODO: probably listS is a better choice than vecS, but I don't know how to make the adjacency_list work with listS
    Graph dual_graph;

    //make a map for reverse-lookup of face indexes by face pointers -- Is this really necessary? Can I avoid doing this?
    std::map<std::shared_ptr<Face>, unsigned> face_indexes;
    for (unsigned i = 0; i < arrangement.faces.size(); i++)
        face_indexes.insert(std::pair<std::shared_ptr<Face>, unsigned>(arrangement.faces[i], i));

    // distance vector for sorting the adjacency list
    std::vector<std::vector<unsigned>> distances(arrangement.faces.size(), std::vector<unsigned>(arrangement.faces.size(), -1));
    for (size_t i = 0; i < distances.size(); ++i)
        distances.at(i).at(i) = 0;

    //loop over all arrangement.faces
    for (unsigned i = 0; i < arrangement.faces.size(); i++) {
        //consider all neighbors of this arrangement.faces
        std::shared_ptr<Halfedge> boundary = (arrangement.faces[i])->get_boundary();
        std::shared_ptr<Halfedge> current = boundary;
        do {
            //find index of neighbor
            std::shared_ptr<Face> neighbor = current->get_twin()->get_face();
            if (neighbor != NULL) {
                std::map<std::shared_ptr<Face>, unsigned>::iterator it = face_indexes.find(neighbor);
                unsigned j = it->second;

                //if i < j, then create an (undirected) edge between these arrangement.faces
                if (i < j) {
                    boost::add_edge(i, j, current->get_anchor()->get_weight(), dual_graph);
                    distances.at(i).at(j) = current->get_anchor()->get_weight();
                    distances.at(j).at(i) = current->get_anchor()->get_weight();
                }
            }
            //move to the next neighbor
            current = current->get_next();
        } while (current != boundary);
    }

    //TESTING -- print the edges in the dual graph
    if (verbosity >= 10) {
        debug() << "EDGES IN THE DUAL GRAPH OF THE ARRANGEMENT: ";
        typedef boost::graph_traits<Graph>::edge_iterator edge_iterator;
        std::pair<edge_iterator, edge_iterator> ei = boost::edges(dual_graph);
        for (edge_iterator it = ei.first; it != ei.second; ++it)
            debug(true) << "  (" << boost::source(*it, dual_graph) << "\t, " << boost::target(*it, dual_graph) << "\t) \tweight = " << boost::get(boost::edge_weight_t(), dual_graph, *it);
    }

    // PART 2: FIND A MINIMAL SPANNING TREE

    typedef boost::graph_traits<Graph>::edge_descriptor Edge;
    std::vector<Edge> spanning_tree_edges;
    boost::kruskal_minimum_spanning_tree(dual_graph, std::back_inserter(spanning_tree_edges));

    //TESTING -- print the MST
    if (verbosity >= 10) {
        debug() << "num MST edges: " << spanning_tree_edges.size() << "\n";
        for (unsigned i = 0; i < spanning_tree_edges.size(); i++)
            debug(true) << "  (" << boost::source(spanning_tree_edges[i], dual_graph) << "\t, " << boost::target(spanning_tree_edges[i], dual_graph) << "\t) \tweight = " << boost::get(boost::edge_weight_t(), dual_graph, spanning_tree_edges[i]);
    }

    // PART 3: CONVERT THE OUTPUT OF PART 2 TO A PATH

    //organize the edges of the minimal spanning tree so that we can traverse the tree
    std::vector<std::vector<unsigned>> adjList(arrangement.faces.size(), std::vector<unsigned>()); //this will store all adjacency relationships in the spanning tree
    for (unsigned i = 0; i < spanning_tree_edges.size(); i++) {
        unsigned a = boost::source(spanning_tree_edges[i], dual_graph);
        unsigned b = boost::target(spanning_tree_edges[i], dual_graph);

        adjList.at(a).push_back(b);
        adjList.at(b).push_back(a);
    }

    //make sure to start at the proper node (2-cell)
    std::shared_ptr<Face> initial_cell = arrangement.topleft->get_twin()->get_face();
    unsigned start = (face_indexes.find(initial_cell))->second;

    //store the children of each node (with initial_cell regarded as the root of the tree)
    std::vector<std::vector<unsigned>> children(arrangement.faces.size(), std::vector<unsigned>());

    // sort child nodes in decreasing order of branch weight to minimize backtracking in the path
    sortAdjacencies(adjList, distances, start, children);

    // now we can find the path
    find_subpath(arrangement, start, children, pathvec);

    //TESTING -- print the path
    if (verbosity >= 10) {
        Debug qd = debug(true);
        qd << "PATH: " << start << ", ";
        for (unsigned i = 0; i < pathvec.size(); i++) {
            unsigned cur = (face_indexes.find((pathvec[i])->get_face()))->second;
            qd << "<" << pathvec[i]->get_anchor()->get_weight() << ">" << cur << ", "; //edge weight appears in angle brackets
        }
        qd << "\n";
    }
} //end find_path()

// Function to find a path through all nodes in a tree, starting at a specified node
// Iterative version: uses a stack to perform a depth-first search of the tree
// Input: tree is specified by the 2-D vector children
//   children[i] is a vector of indexes of the children of node i, in decreasing order of branch weight
//   (branch weight is total weight of all edges below a given node, plus weight of edge to parent node)
// Output: vector pathvec contains a Halfedge pointer for each step of the path
void ArrangementBuilder::find_subpath(Arrangement& arrangement, unsigned start_node, std::vector<std::vector<unsigned>>& children, std::vector<std::shared_ptr<Halfedge>>& pathvec)
{
    std::stack<unsigned> nodes; // stack for nodes as we do DFS
    nodes.push(start_node); // push node onto the node stack
    std::stack<std::shared_ptr<Halfedge>> backtrack; // stack for storing extra copy of std::shared_ptr<Halfedge>* so we don't have to recalculate when popping
    unsigned numDiscovered = 1, numNodes = children.size();

    while (numDiscovered != numNodes) // while we have not traversed the whole tree
    {
        unsigned node = nodes.top(); // let node be the current node that we are considering

        if (children[node].size() != 0) // if we have not traversed all of node's children
        {
            // find the halfedge to be traversed
            unsigned next_node = children[node].back();
            children[node].pop_back();

            std::shared_ptr<Halfedge> cur_edge = (arrangement.faces[node])->get_boundary();
            while (cur_edge->get_twin()->get_face() != arrangement.faces[next_node]) {
                cur_edge = cur_edge->get_next();

                if (cur_edge == (arrangement.faces[node])->get_boundary()) {
                    debug() << "ERROR:  cannot find edge between 2-cells " << node << " and " << next_node << "\n";
                    throw std::exception();
                }
            }
            // and push it onto pathvec
            pathvec.push_back(cur_edge->get_twin());
            // push a copy onto the backtracking stack so we don't have to search for this std::shared_ptr<Halfedge>* again when popping
            backtrack.push(cur_edge);
            // push the next node onto the stack
            nodes.push(next_node);
            // increment the discovered counter
            ++numDiscovered;
        } // end if
        else // we have traversed all of node's children
        {
            nodes.pop(); // pop node off of the node stack
            pathvec.push_back(backtrack.top()); // push the top of backtrack onto pathvec
            backtrack.pop(); // and pop that std::shared_ptr<Halfedge>* off of backtrack
        }
    }

} //end find_subpath()<|MERGE_RESOLUTION|>--- conflicted
+++ resolved
@@ -17,9 +17,6 @@
 You should have received a copy of the GNU General Public License
 along with this program.  If not, see <http://www.gnu.org/licenses/>.
 **********************************************************************/
-//
-// Created by Bryn Keller on 6/28/16.
-//
 
 #include "dcel/arrangement_builder.h"
 #include "dcel/anchor.h"
@@ -37,7 +34,7 @@
 #include <cutgraph.h>
 #include <stack> //for find_subpath
 
-using rivet::numeric::INFTY;
+    using rivet::numeric::INFTY;
 
 ArrangementBuilder::ArrangementBuilder(unsigned verbosity)
     : verbosity(verbosity)
@@ -60,7 +57,7 @@
     progress.progress(10);
     std::shared_ptr<Arrangement> arrangement(new Arrangement(x_exact, y_exact, verbosity));
     PersistenceUpdater updater(*arrangement, mb.bifiltration, template_points, verbosity); //PersistenceUpdater object is able to do the calculations necessary for finding anchors and computing barcode templates
-    if(verbosity >= 2) {
+    if (verbosity >= 2) {
         debug() << "Anchors found; this took " << timer.elapsed() << " milliseconds.";
     }
 
@@ -68,9 +65,9 @@
     progress.progress(25);
     timer.restart();
     build_interior(arrangement);
-    if(verbosity >= 2) {
+    if (verbosity >= 2) {
         debug() << "Line arrangement constructed; this took " << timer.elapsed() << " milliseconds.";
-        if(verbosity >= 4) {
+        if (verbosity >= 4) {
             arrangement->print_stats();
         }
     }
@@ -79,7 +76,7 @@
     progress.progress(50);
     timer.restart();
     find_edge_weights(*arrangement, updater);
-    if(verbosity >= 2) {
+    if (verbosity >= 2) {
         debug() << "Edge weights computed; this took " << timer.elapsed() << " milliseconds.";
     }
 
@@ -88,7 +85,7 @@
     std::vector<std::shared_ptr<Halfedge>> path;
     timer.restart();
     find_path(*arrangement, path);
-    if(verbosity >= 2) {
+    if (verbosity >= 2) {
         debug() << "Found path through the arrangement; this took " << timer.elapsed() << " milliseconds.";
     }
 
@@ -116,7 +113,7 @@
     SimplexTree dummy_tree(0, 0);
     std::shared_ptr<Arrangement> arrangement(new Arrangement(x_exact, y_exact, verbosity));
     PersistenceUpdater updater(*arrangement, dummy_tree, xi_pts, verbosity); //we only use the PersistenceUpdater to find and store the anchors
-    if(verbosity >= 2) {
+    if (verbosity >= 2) {
         debug() << "Anchors found; this took " << timer.elapsed() << " milliseconds.";
     }
 
@@ -124,9 +121,9 @@
     progress.progress(30);
     timer.restart();
     build_interior(arrangement); ///TODO: build_interior() should update its status!
-    if(verbosity >= 2) {
+    if (verbosity >= 2) {
         debug() << "Line arrangement constructed; this took " << timer.elapsed() << " milliseconds.";
-        if(verbosity >= 4) {
+        if (verbosity >= 4) {
             arrangement->print_stats();
         }
     }
@@ -137,7 +134,7 @@
         ss << "Number of faces: " << arrangement->faces.size()
            << " does not match number of barcode templates: " << barcode_templates.size();
         throw std::runtime_error(ss.str());
-    } else if(verbosity >= 4) {
+    } else if (verbosity >= 4) {
         debug() << "Check: number of faces = number of barcode templates";
     }
 
@@ -246,13 +243,8 @@
 
         if (last_pos != first_pos + 1) {
             throw std::runtime_error("intersection between non-consecutive curves [1]: x = "
-<<<<<<< HEAD
-                                     + std::to_string(sweep->x) + ", last_pos = " + std::to_string(last_pos)
-                                     + std::to_string(last_pos) + ", first_pos + 1 = " + std::to_string(first_pos + 1));
-=======
                 + std::to_string(sweep->x) + ", last_pos = " + std::to_string(last_pos)
                 + std::to_string(last_pos) + ", first_pos + 1 = " + std::to_string(first_pos + 1));
->>>>>>> 78c82688
         }
 
         //find out if more than two curves intersect at this point
