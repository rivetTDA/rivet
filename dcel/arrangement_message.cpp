--- conflicted
+++ resolved
@@ -27,17 +27,12 @@
 #include "dcel/arrangement_message.h"
 #include <boost/optional.hpp>
 
-template <typename T>
+template<typename T>
 struct Ptr_Compare {
-<<<<<<< HEAD
-    bool operator()(const std::shared_ptr<T> left, const std::shared_ptr<T> right) const
-    {
-=======
     bool operator()(const T* left, const T* right) const {
         return &(*left) < &(*right);
     }
     bool operator()(const std::shared_ptr<T> left, const std::shared_ptr<T> right) const {
->>>>>>> aa782b4e
         return &(*left) < &(*right);
     }
 };
@@ -45,8 +40,8 @@
 ArrangementMessage::ArrangementMessage(Arrangement const& arrangement)
     : x_grades(arrangement.x_grades)
     , y_grades(arrangement.y_grades)
-    , x_exact(arrangement.x_exact)
-    , y_exact(arrangement.y_exact)
+      , x_exact(arrangement.x_exact)
+      ,y_exact(arrangement.y_exact)
     , vertical_line_query_list()
     , half_edges()
     , vertices()
@@ -59,56 +54,41 @@
     std::map<const Vertex*, long, Ptr_Compare<Vertex>> vertex_map;
     //Build maps
     long id_counter = 0;
-    for (auto face : arrangement.faces) {
+    for(auto face : arrangement.faces) {
         face_map.emplace(face, id_counter++);
     }
     id_counter = 0;
-    for (auto half : arrangement.halfedges) {
-        halfedge_map.emplace(half, id_counter++);
+    for(auto half : arrangement.halfedges) {
+       halfedge_map.emplace(half, id_counter++);
     }
     id_counter = 0;
-    for (auto anchor : arrangement.all_anchors) {
+    for(auto anchor : arrangement.all_anchors) {
         anchor_map.emplace(anchor, id_counter++);
     }
     id_counter = 0;
-    for (auto vertex : arrangement.vertices) {
+    for(auto vertex: arrangement.vertices) {
         vertex_map.emplace(vertex, id_counter++);
     }
 
-<<<<<<< HEAD
-    auto HID = [&halfedge_map](const std::shared_ptr<Halfedge>& ptr) {
-=======
     auto HID = [&halfedge_map](const Halfedge* ptr) {
->>>>>>> aa782b4e
         auto it = halfedge_map.find(ptr);
         return it == halfedge_map.end() ? -1 : it->second;
     };
 
-<<<<<<< HEAD
-    auto AID = [&anchor_map](const std::shared_ptr<Anchor>& ptr) {
-=======
     auto AID = [&anchor_map](const Anchor* ptr) {
->>>>>>> aa782b4e
         auto it = anchor_map.find(ptr);
         return it == anchor_map.end() ? -1 : it->second;
     };
 
-<<<<<<< HEAD
-    auto VID = [&vertex_map](const std::shared_ptr<Vertex>& ptr) {
-=======
     auto VID = [&vertex_map](const Vertex* ptr) {
->>>>>>> aa782b4e
         auto it = vertex_map.find(ptr);
         return it == vertex_map.end() ? -1 : it->second;
     };
 
-<<<<<<< HEAD
-    auto FID = [&face_map](const std::shared_ptr<Face>& ptr) {
-=======
     auto FID = [&face_map](const Face* ptr) {
->>>>>>> aa782b4e
         return ptr == nullptr ? -1 : ptr->id();
     };
+
 
     //build data structures
 
@@ -125,10 +105,6 @@
             AnchorId(AID(half->get_anchor())) });
     }
     for (auto anchor : arrangement.all_anchors) {
-<<<<<<< HEAD
-        //        std::cerr << "Adding anchor: " << anchor->get_x() << ", " << anchor->get_y() << std::endl;
-=======
->>>>>>> aa782b4e
         anchors.push_back(AnchorM{
             anchor->get_x(),
             anchor->get_y(),
@@ -442,12 +418,7 @@
     }
     std::vector<::Anchor*> temp_anchors; //For indexing, since arrangement.all_anchors is a set
     for (auto anchor : anchors) {
-<<<<<<< HEAD
-        std::shared_ptr<::Anchor> ptr = std::make_shared<::Anchor>(anchor.x_coord, anchor.y_coord);
-        //        std::clog << "Adding anchor to arrangement: " << ptr->get_x() << ", " << ptr->get_y() << std::endl;
-=======
         auto ptr = new ::Anchor(anchor.x_coord, anchor.y_coord);
->>>>>>> aa782b4e
         assert(anchor.x_coord == ptr->get_x());
         assert(anchor.y_coord == ptr->get_y());
         temp_anchors.push_back(ptr);
@@ -461,16 +432,8 @@
 
     auto it = arrangement->all_anchors.begin();
     for (size_t i = 0; i < anchors.size(); i++) {
-<<<<<<< HEAD
-        //        std::clog << "Checking: ";
-        //        std::clog << anchors[i].x_coord << "-->" << temp_anchors[i]->get_x() << "-->" << (*it)->get_x() << " / ";
         assert(anchors[i].x_coord == temp_anchors[i]->get_x());
         assert(anchors[i].x_coord == (*it)->get_x());
-        //        std::clog << anchors[i].y_coord << "-->" << temp_anchors[i]->get_y() << "-->" << (*it)->get_y() << std::endl;
-=======
-        assert(anchors[i].x_coord == temp_anchors[i]->get_x());
-        assert(anchors[i].x_coord == (*it)->get_x());
->>>>>>> aa782b4e
         assert(anchors[i].y_coord == temp_anchors[i]->get_y());
         assert(anchors[i].y_coord == (*it)->get_y());
         ++it;
@@ -554,29 +517,15 @@
 
     it = arrangement->all_anchors.begin();
     for (size_t i = 0; i < anchors.size(); i++) {
-<<<<<<< HEAD
-        //        std::clog << "Checking: ";
-        assert(anchors[i].x_coord == temp_anchors[i]->get_x());
-        assert(anchors[i].x_coord == (*it)->get_x());
-        //        std::clog << anchors[i].x_coord << " ";
-        assert(anchors[i].y_coord == temp_anchors[i]->get_y());
-        assert(anchors[i].y_coord == (*it)->get_y());
-        //        std::clog << anchors[i].y_coord << std::endl;
-=======
         assert(anchors[i].x_coord == temp_anchors[i]->get_x());
         assert(anchors[i].x_coord == (*it)->get_x());
         assert(anchors[i].y_coord == temp_anchors[i]->get_y());
         assert(anchors[i].y_coord == (*it)->get_y());
->>>>>>> aa782b4e
         assert(anchors[i].above_line == (*it)->is_above());
         assert(anchors[i].position == (*it)->get_position());
         ++it;
     }
-<<<<<<< HEAD
-    //    std::clog << "All anchors identical in to_arrangement" << std::endl;
-=======
 //    std::cout << "returning arrangement" << std::endl;
->>>>>>> aa782b4e
     return arrangement;
 }
 
