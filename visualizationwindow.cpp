/**********************************************************************
Copyright 2014-2016 The RIVET Developers. See the COPYRIGHT file at
the top-level directory of this distribution.

This file is part of RIVET.

This program is free software: you can redistribute it and/or modify
it under the terms of the GNU General Public License as published by
the Free Software Foundation, either version 3 of the License, or
(at your option) any later version.

This program is distributed in the hope that it will be useful,
but WITHOUT ANY WARRANTY; without even the implied warranty of
MERCHANTABILITY or FITNESS FOR A PARTICULAR PURPOSE.  See the
GNU General Public License for more details.

You should have received a copy of the GNU General Public License
along with this program.  If not, see <http://www.gnu.org/licenses/>.
**********************************************************************/

#include "visualizationwindow.h"
#include "ui_visualizationwindow.h"

#include "dcel/arrangement_message.h"
#include "dcel/barcode.h"
#include "dcel/barcode_template.h"
#include "interface/config_parameters.h"
#include "interface/file_writer.h"
#include "numerics.h"

#include <QDateTime>
#include <QDebug>
#include <QFile>
#include <QFileDialog>
#include <QMessageBox>
#include <QTime>

#include <algorithm>
#include <fstream>
#include <sstream>

const QString VisualizationWindow::DEFAULT_SAVE_DIR_KEY("default_save_dir");

VisualizationWindow::VisualizationWindow(InputParameters& params)
    : QMainWindow()
    , ui(new Ui::VisualizationWindow)
    , verbosity(params.verbosity)
    , data_selected(false)
    , unsaved_data(false)
    , input_params(params)
    , config_params()
    , ds_dialog(input_params, this)
    , grades()
    , angle_precise(0)
    , offset_precise(0)
    , template_points()
    , cthread(input_params)
    , prog_dialog(this)
    , line_selection_ready(false)
    , slice_diagram(&config_params, grades.x, grades.y, this)
    , slice_update_lock(false)
    , p_diagram(&config_params, this)
    , persistence_diagram_drawn(false)
{
    ui->setupUi(this);

    //set up the slice diagram
    ui->sliceView->setScene(&slice_diagram);
    //    ui->sliceView->setDragMode(QGraphicsView::ScrollHandDrag);
    ui->sliceView->scale(1, -1);
    ui->sliceView->setRenderHint(QPainter::Antialiasing);

    //set up the persistence diagram scene
    ui->pdView->setScene(&p_diagram);
    ui->pdView->scale(1, -1);
    ui->pdView->setRenderHint(QPainter::Antialiasing);

    //connect signal from DataSelectDialog to start the computation
    QObject::connect(&ds_dialog, &DataSelectDialog::dataSelected, this, &VisualizationWindow::start_computation);

    //connect signals from ComputationThread to slots in VisualizationWindow
    QObject::connect(&cthread, &ComputationThread::advanceProgressStage, &prog_dialog, &ProgressDialog::advanceToNextStage);
    QObject::connect(&cthread, &ComputationThread::setProgressMaximum, &prog_dialog, &ProgressDialog::setStageMaximum);
    QObject::connect(&cthread, &ComputationThread::setCurrentProgress, &prog_dialog, &ProgressDialog::updateProgress);
    QObject::connect(&cthread, &ComputationThread::templatePointsReady, this, &VisualizationWindow::paint_template_points);
    QObject::connect(&cthread, &ComputationThread::arrangementReady, this, &VisualizationWindow::augmented_arrangement_ready);
    QObject::connect(&cthread, &ComputationThread::finished, &prog_dialog, &ProgressDialog::setComputationFinished);

    //connect signals and slots for the diagrams
    QObject::connect(&slice_diagram, &SliceDiagram::set_line_control_elements, this, &VisualizationWindow::set_line_parameters);
    QObject::connect(&slice_diagram, &SliceDiagram::persistence_bar_selected, &p_diagram, &PersistenceDiagram::receive_dot_selection);
    QObject::connect(&slice_diagram, &SliceDiagram::persistence_bar_deselected, &p_diagram, &PersistenceDiagram::receive_dot_deselection);
    QObject::connect(&p_diagram, &PersistenceDiagram::persistence_dot_selected, &slice_diagram, &SliceDiagram::receive_bar_selection);
    QObject::connect(&p_diagram, &PersistenceDiagram::persistence_dot_secondary_selection, &slice_diagram, &SliceDiagram::receive_bar_secondary_selection);
    QObject::connect(&p_diagram, &PersistenceDiagram::persistence_dot_deselected, &slice_diagram, &SliceDiagram::receive_bar_deselection);

    //connect other signals and slots
    QObject::connect(&prog_dialog, &ProgressDialog::stopComputation, &cthread, &ComputationThread::terminate); ///TODO: don't use QThread::terminate()! modify ComputationThread so that it can stop gracefully and clean up after itself
}

VisualizationWindow::~VisualizationWindow()
{
    delete ui;
}

//slot that starts the persistent homology computation in a new thread
void VisualizationWindow::start_computation()
{
    data_selected = true;

    //show the progress box
    prog_dialog.show();
    prog_dialog.activateWindow();
    prog_dialog.raise();

    //start the computation in a new thread
    cthread.compute();

    //update text items
    auto shortName = QString::fromStdString(input_params.shortName);
    this->setWindowTitle("RIVET - " + shortName);
    ui->filenameLabel->setText( QStringLiteral("Input file: ").append(shortName) );
    ui->homdimLabel->setText( QStringLiteral("Homology dimension: %1").arg(input_params.dim) );


} //end start_computation()

//this slot is signaled when the xi support points are ready to be drawn
void VisualizationWindow::paint_template_points(std::shared_ptr<TemplatePointsMessage> points)
{
    qDebug() << "VisualizationWindow: Received template points";

    template_points = points;

    //first load our local copies of the data
    grades = Grades(template_points->x_exact, template_points->y_exact);

    //send xi support points to the SliceDiagram
    slice_diagram.clear_points();
    for (auto point : template_points->template_points)
        slice_diagram.add_point(grades.x[point.x], grades.y[point.y], point.zero, point.one, point.two);

    //create the SliceDiagram
<<<<<<< HEAD
    config_params.xLabel = QString::fromStdString(template_points->x_label);
    config_params.yLabel = QString::fromStdString(template_points->y_label);
    if (!slice_diagram.is_created()) {
=======
    if (!slice_diagram.is_created() && !grades.x.empty() && !grades.y.empty()) {
>>>>>>> 6ce3c9af
        slice_diagram.create_diagram(
            config_params.xLabel,
            config_params.yLabel,
            grades.x.front(), grades.x.back(),
            grades.y.front(), grades.y.back(),
            ui->normCoordCheckBox->isChecked(), template_points->homology_dimensions);
    }

    //enable control items
    ui->BettiLabel->setEnabled(true);
    ui->xi0CheckBox->setEnabled(true);
    ui->xi1CheckBox->setEnabled(true);
    ui->xi2CheckBox->setEnabled(true);
    ui->normCoordCheckBox->setEnabled(true);

    //update offset extents
    ///TODO: maybe these extents should be updated dynamically, based on the slope of the slice line
    ui->offsetSpinBox->setMinimum(grades.min_offset());
    ui->offsetSpinBox->setMaximum(grades.max_offset());

    //update status
    line_selection_ready = true;
    ui->statusBar->showMessage("bigraded Betti number visualization ready");
}

//this slot is signaled when the augmented arrangement is ready
void VisualizationWindow::augmented_arrangement_ready(std::shared_ptr<ArrangementMessage> arrangement)
{
    //receive the arrangement
    this->arrangement = arrangement;

    if(arrangement->is_empty()) { //e.g. the arrangement contains only Betti numbers and no barcode templates
        return;
    }

    //TESTING: print arrangement info and verify consistency
    //    arrangement->print_stats();
    //    arrangement->test_consistency();

    //create persistence diagram
    p_diagram.create_diagram();

    //get the barcode
    BarcodeTemplate dbc = arrangement->get_barcode_template(angle_precise, offset_precise);
    barcode = dbc.rescale(angle_precise, offset_precise, template_points->template_points, grades);

    //TESTING
    barcode->print();

    if (!grades.x.empty() && !grades.y.empty()) {
        //shift the barcode so that "zero" is where the selected line crosses the bottom or left side of the viewing window
    	double ll_corner = rivet::numeric::project_to_line(angle_precise, offset_precise, grades.x[0], grades.y[0]); //lower-left corner of line selection window
    	barcode = barcode->shift(-1*ll_corner);

    	//draw the barcode
        p_diagram.set_barcode(*barcode);
        p_diagram.resize_diagram(slice_diagram.get_slice_length(), slice_diagram.get_pd_scale());

        slice_diagram.draw_barcode(*barcode, ui->barcodeCheckBox->isChecked());

        //enable slice diagram control items
        slice_diagram.enable_slice_line();
        ui->angleLabel->setEnabled(true);
        ui->angleDoubleSpinBox->setEnabled(true);
        ui->offsetLabel->setEnabled(true);
        ui->offsetSpinBox->setEnabled(true);
        ui->barcodeCheckBox->setEnabled(true);

        //update status
        if (verbosity >= 2) {
            qDebug() << "COMPUTATION FINISHED; READY FOR INTERACTIVITY.";
        }
        persistence_diagram_drawn = true;
        ui->statusBar->showMessage("ready for interactive barcode exploration");

        //Enable save menu item
        ui->actionSave->setEnabled(true);
        //if an output file has been specified, then save the arrangement
        if (!input_params.outputFile.empty())
            save_arrangement(QString::fromStdString(input_params.outputFile));
        //TODO: we don't have file reading tools here anymore, so we don't know what kind of file it was
        //Have to rely on console to either a) always save (to tmp file if needed), or b) tell us filetype in the output.
        //    else if(input_params.raw_data)
        //        unsaved_data = true;
    }
} //end augmented_arrangement_ready()

void VisualizationWindow::on_angleDoubleSpinBox_valueChanged(double angle)
{
    if (line_selection_ready && !slice_update_lock) {
        angle_precise = angle;
        slice_diagram.update_line(angle_precise, ui->offsetSpinBox->value());
    }

    update_persistence_diagram();
}

void VisualizationWindow::on_offsetSpinBox_valueChanged(double offset)
{
    if (line_selection_ready && !slice_update_lock) {
        offset_precise = offset;
        slice_diagram.update_line(ui->angleDoubleSpinBox->value(), offset_precise);
    }

    update_persistence_diagram();
}

void VisualizationWindow::on_normCoordCheckBox_clicked(bool checked)
{
    if (line_selection_ready) {
        slice_diagram.set_normalized_coords(checked);
        slice_diagram.resize_diagram();
        if (persistence_diagram_drawn)
            p_diagram.resize_diagram(slice_diagram.get_slice_length(), slice_diagram.get_pd_scale());
    }
}

void VisualizationWindow::on_barcodeCheckBox_clicked(bool checked)
{
    if (line_selection_ready)
        slice_diagram.toggle_barcode(checked);
}

void VisualizationWindow::on_xi0CheckBox_toggled(bool checked)
{
    if (line_selection_ready)
        slice_diagram.toggle_xi0_points(checked);
}

void VisualizationWindow::on_xi1CheckBox_toggled(bool checked)
{
    if (line_selection_ready)
        slice_diagram.toggle_xi1_points(checked);
}

void VisualizationWindow::on_xi2CheckBox_toggled(bool checked)
{
    if (line_selection_ready)
        slice_diagram.toggle_xi2_points(checked);
}

//updates the persistence diagram and barcode after a change in the slice line
void VisualizationWindow::update_persistence_diagram()
{
    if (persistence_diagram_drawn) {
        //get the barcode
        if (verbosity >= 0) {
            qDebug() << "  QUERY: angle =" << angle_precise << ", offset =" << offset_precise;
        }
        BarcodeTemplate dbc = arrangement->get_barcode_template(angle_precise, offset_precise);
        barcode = dbc.rescale(angle_precise, offset_precise, template_points->template_points, grades);

        //shift the barcode so that "zero" is where the selected line crosses the bottom or left side of the viewing window
    	double ll_corner = rivet::numeric::project_to_line(angle_precise, offset_precise, grades.x[0], grades.y[0]); //lower-left corner of line selection window
    	barcode = barcode->shift(-1*ll_corner);

        //TESTING
        //qDebug() << "  XI SUPPORT VECTOR:";
        //for (unsigned i = 0; i < template_points->template_points.size(); i++) {
        //    TemplatePoint p = template_points->template_points[i];
        //    qDebug().nospace() << "    [" << i << "]: (" << p.x << "," << p.y << ") --> (" << grades.x[p.x] << "," << grades.y[p.y] << ")";
        //}
        if (verbosity >= 0) {
            dbc.print();
            barcode->print();
        }

        //draw the barcode
        p_diagram.update_diagram(slice_diagram.get_slice_length(), slice_diagram.get_pd_scale(), *barcode);
        slice_diagram.update_barcode(*barcode, ui->barcodeCheckBox->isChecked());
    }
}

void VisualizationWindow::set_line_parameters(double angle, double offset)
{
    slice_update_lock = true;

    //correct for slight numerical errors that the interface might introduce
    if (angle < 0 && angle > -45)
        angle = 0;
    if (angle > 90 || angle < -40)
        angle = 90;

    //store values internally
    angle_precise = angle;
    offset_precise = offset;

    //update UI elements (values will be truncated)
    ui->angleDoubleSpinBox->setValue(angle);
    ui->offsetSpinBox->setValue(offset);

    slice_update_lock = false;

    update_persistence_diagram();
}

void VisualizationWindow::showEvent(QShowEvent* event)
{
    QMainWindow::showEvent(event);
    if (!data_selected) {
        ds_dialog.exec(); //show();
    }
}

void VisualizationWindow::resizeEvent(QResizeEvent* /*unused*/)
{
    if (line_selection_ready) {
        slice_diagram.resize_diagram();

        if (persistence_diagram_drawn)
            p_diagram.resize_diagram(slice_diagram.get_slice_length(), slice_diagram.get_pd_scale());
    }
}

void VisualizationWindow::closeEvent(QCloseEvent* event)
{
    if (unsaved_data) {
        QMessageBox::StandardButton reallyExit;
        reallyExit = QMessageBox::question(this, "Exit?", "Are you sure you want to exit? Your augmented arrangement has not been saved and will be lost!", QMessageBox::Yes | QMessageBox::No);

        if (reallyExit == QMessageBox::Yes) {
            event->accept();
            //        qDebug() << "User has closed RIVET.";
        } else
            event->ignore();
    } else {
        event->accept();
    }
}

void VisualizationWindow::on_actionExit_triggered()
{
    close();
}

void VisualizationWindow::on_actionAbout_triggered()
{
    aboutBox.show();
}

void VisualizationWindow::on_actionConfigure_triggered()
{
    configBox = new ConfigureDialog(config_params, input_params, this);
    configBox->exec();

    if (line_selection_ready) {
        slice_diagram.receive_parameter_change();

        if (persistence_diagram_drawn)
            p_diagram.receive_parameter_change();
    }

    delete configBox;
}

void VisualizationWindow::on_actionSave_persistence_diagram_as_image_triggered()
{
    QString fileName = QFileDialog::getSaveFileName(this, "Export persistence diagram as image",
        suggestedName("persist_offset_" + QString::number(offset_precise)
            + "_angle_" + QString::number(angle_precise) + ".png"),
        "PNG Image (*.png)");
    if (!fileName.isNull()) {
        QSettings settings;
        settings.setValue(DEFAULT_SAVE_DIR_KEY, QFileInfo(fileName).absolutePath());
        QPixmap pixMap = ui->pdView->grab();
        pixMap.save(fileName, "PNG");
    }
    ///TODO: error handling?
}

void VisualizationWindow::on_actionSave_line_selection_window_as_image_triggered()
{

    QString fileName = QFileDialog::getSaveFileName(this, "Export line selection window as image",
        suggestedName("line_offset_" + QString::number(offset_precise)
            + "_angle_" + QString::number(angle_precise) + ".png"),
        "PNG Image (*.png)");
    if (!fileName.isNull()) {
        QSettings settings;
        settings.setValue(DEFAULT_SAVE_DIR_KEY, QFileInfo(fileName).absolutePath());
        QPixmap pixMap = ui->sliceView->grab();
        pixMap.save(fileName, "PNG");
    }
    ///TODO: error handling?
}

void VisualizationWindow::on_actionSave_triggered()
{

    QString fileName = QFileDialog::getSaveFileName(this, "Save computed data", suggestedName("rivet"));
    if (!fileName.isNull()) {
        QSettings settings;
        settings.setValue(DEFAULT_SAVE_DIR_KEY, QFileInfo(fileName).absolutePath());
        save_arrangement(fileName);
    }
    ///TODO: error handling?
} //end on_actionSave_triggered()

void VisualizationWindow::save_arrangement(const QString& filename)
{
    try {
        write_boost_file(filename, input_params, *template_points, *arrangement);
    } catch (std::exception& e) {
        QMessageBox errorBox(QMessageBox::Warning, "Error",
            QString("Unable to save arrangement: ").append(filename).append(": ").append(e.what()));
        errorBox.exec();
    }
} //end save_arrangement()

void VisualizationWindow::on_actionOpen_triggered()
{
    ///TODO: get user confirmation and clear the existing data structures

    QMessageBox msgBox;
    msgBox.setText("This feature is not implemented yet.");
    msgBox.exec();

    ///TODO: open the data select dialog box and load new data
} //end on_actionOpen_triggered()

QString VisualizationWindow::suggestedName(QString extension)
{
    QSettings settings;
    auto name = QString::fromStdString(input_params.fileName + ".H"
                    + std::to_string(input_params.dim)
                    + "_" + std::to_string(input_params.x_bins)
                    + "_" + std::to_string(input_params.y_bins)
                    + ".")
        + extension;
    auto suggested = QDir(settings.value(DEFAULT_SAVE_DIR_KEY).toString()).filePath(name);
    return suggested;
}<|MERGE_RESOLUTION|>--- conflicted
+++ resolved
@@ -141,13 +141,9 @@
         slice_diagram.add_point(grades.x[point.x], grades.y[point.y], point.zero, point.one, point.two);
 
     //create the SliceDiagram
-<<<<<<< HEAD
     config_params.xLabel = QString::fromStdString(template_points->x_label);
     config_params.yLabel = QString::fromStdString(template_points->y_label);
-    if (!slice_diagram.is_created()) {
-=======
     if (!slice_diagram.is_created() && !grades.x.empty() && !grades.y.empty()) {
->>>>>>> 6ce3c9af
         slice_diagram.create_diagram(
             config_params.xLabel,
             config_params.yLabel,
