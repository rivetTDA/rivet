/**********************************************************************
Copyright 2014-2016 The RIVET Developers. See the COPYRIGHT file at
the top-level directory of this distribution.

This file is part of RIVET.

This program is free software: you can redistribute it and/or modify
it under the terms of the GNU General Public License as published by
the Free Software Foundation, either version 3 of the License, or
(at your option) any later version.

This program is distributed in the hope that it will be useful,
but WITHOUT ANY WARRANTY; without even the implied warranty of
MERCHANTABILITY or FITNESS FOR A PARTICULAR PURPOSE.  See the
GNU General Public License for more details.

You should have received a copy of the GNU General Public License
along with this program.  If not, see <http://www.gnu.org/licenses/>.
**********************************************************************/

#ifndef VISUALIZATIONWINDOW_H
#define VISUALIZATIONWINDOW_H

//forward declarations
class Barcode;
class BarcodeTemplate;
class TemplatePoint;

#include "computationthread.h"
#include "dataselectdialog.h"
#include "dcel/arrangement_message.h"
#include "dcel/grades.h"
#include "interface/aboutmessagebox.h"
#include "interface/config_parameters.h"
#include "interface/configuredialog.h"
#include "interface/input_parameters.h"
#include "interface/persistence_diagram.h"
#include "interface/progressdialog.h"
#include "interface/slice_diagram.h"
#include <QMainWindow>
#include <QtWidgets>

#include <boost/multiprecision/cpp_int.hpp>
typedef boost::multiprecision::cpp_rational exact;
#include "boost/multi_array.hpp"
typedef boost::multi_array<unsigned, 2> unsigned_matrix;

#include <vector>

namespace Ui {
class VisualizationWindow;
}

class VisualizationWindow : public QMainWindow {
    Q_OBJECT

public:
    explicit VisualizationWindow(InputParameters& params);
    ~VisualizationWindow();

protected:
    void showEvent(QShowEvent* event); //shows the DataSelectDialog and blocks until it is closed
    void resizeEvent(QResizeEvent*);
    void closeEvent(QCloseEvent* event);
    QString suggestedName(QString extension);

public slots:
    void start_computation(); //begins the computation pipeline
    void paint_template_points(std::shared_ptr<TemplatePointsMessage> points);
    void augmented_arrangement_ready(std::shared_ptr<ArrangementMessage> arrangement);
    void set_line_parameters(double angle, double offset);

private slots:
    void on_angleDoubleSpinBox_valueChanged(double angle);
    void on_offsetSpinBox_valueChanged(double arg1);
    void on_xi0CheckBox_toggled(bool checked);
    void on_xi1CheckBox_toggled(bool checked);
    void on_xi2CheckBox_toggled(bool checked);
    void on_normCoordCheckBox_clicked(bool checked);
    void on_barcodeCheckBox_clicked(bool checked);

    void on_actionExit_triggered();
    void on_actionAbout_triggered();
    void on_actionConfigure_triggered();
    void on_actionSave_persistence_diagram_as_image_triggered();
    void on_actionSave_line_selection_window_as_image_triggered();
    void on_actionSave_triggered();
    void on_actionOpen_triggered();

private:
    static const QString DEFAULT_SAVE_DIR_KEY;

    Ui::VisualizationWindow* ui;

    //data items
    const int verbosity;

    bool data_selected; //false until user selects data, then true
    bool unsaved_data; //false until augmented arrangement is computed, then true until user saves the augmented arrangement
    InputParameters& input_params; //parameters set by the user via the DataSelectDialog
    ConfigParameters config_params; //parameters that control the visualization
    DataSelectDialog ds_dialog; //dialog box that gets the input parameters

    Grades grades;

    double angle_precise; //sufficiently-precise internal value of the slice-line angle in DEGREES, necessary because QDoubleSpinBox truncates this value
    double offset_precise; //sufficiently-precise internal value of the slice-line offset, necessary because QDoubleSpinBox truncates this value

    std::shared_ptr<TemplatePointsMessage> template_points; //The template points, homology dimensions, and other useful context
    std::shared_ptr<ArrangementMessage> arrangement; //pointer to the DCEL arrangement
    std::unique_ptr<Barcode> barcode; //pointer to the currently-displayed barcode

    //computation items
    ComputationThread cthread;
    ProgressDialog prog_dialog;

    //items for slice diagram
    bool line_selection_ready; //initially false, but set to true when data is in place for line selection
    SliceDiagram slice_diagram; //subclass of QGraphicsScene, contains all of the graphics elements for the line-selection diagram
    bool slice_update_lock; //true iff slice diagram is being updated; helps avoid an infinite loop

    //items for persistence diagram
    PersistenceDiagram p_diagram; //subclass of QGraphicsScene, contains all of the graphics elements for the persistence diagram
    bool persistence_diagram_drawn;

    void update_persistence_diagram(); //updates the persistence diagram and barcode after a change in the slice line

<<<<<<< HEAD
    std::unique_ptr<Barcode> rescale_barcode_template(BarcodeTemplate& dbc, double angle, double offset,
        std::vector<double> x_grades, std::vector<double> y_grades);
    double project(TemplatePoint& pt, double angle, double offset, std::vector<double> x_grades, std::vector<double> y_grades);

    //computes the projection of the lower-left corner of the line-selection window onto the specified line
    double project_zero(double angle, double offset, double x_0, double y_0);

=======
>>>>>>> 6ce3c9af
    //other items
    void save_arrangement(const QString& filename);

    AboutMessageBox aboutBox; //which is better for these dialog boxes
    ConfigureDialog* configBox; // -- pointer or no pointer?
};

#endif // VISUALIZATIONWINDOW_H<|MERGE_RESOLUTION|>--- conflicted
+++ resolved
@@ -125,16 +125,6 @@
 
     void update_persistence_diagram(); //updates the persistence diagram and barcode after a change in the slice line
 
-<<<<<<< HEAD
-    std::unique_ptr<Barcode> rescale_barcode_template(BarcodeTemplate& dbc, double angle, double offset,
-        std::vector<double> x_grades, std::vector<double> y_grades);
-    double project(TemplatePoint& pt, double angle, double offset, std::vector<double> x_grades, std::vector<double> y_grades);
-
-    //computes the projection of the lower-left corner of the line-selection window onto the specified line
-    double project_zero(double angle, double offset, double x_0, double y_0);
-
-=======
->>>>>>> 6ce3c9af
     //other items
     void save_arrangement(const QString& filename);
 
