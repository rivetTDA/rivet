/**********************************************************************
Copyright 2014-2016 The RIVET Devlopers. See the COPYRIGHT file at
the top-level directory of this distribution.

This file is part of RIVET.

This program is free software: you can redistribute it and/or modify
it under the terms of the GNU General Public License as published by
the Free Software Foundation, either version 3 of the License, or
(at your option) any later version.

This program is distributed in the hope that it will be useful,
but WITHOUT ANY WARRANTY; without even the implied warranty of
MERCHANTABILITY or FITNESS FOR A PARTICULAR PURPOSE.  See the
GNU General Public License for more details.

You should have received a copy of the GNU General Public License
along with this program.  If not, see <http://www.gnu.org/licenses/>.
**********************************************************************/

#include "simplex_tree.h"

#include "index_matrix.h"
#include "map_matrix.h"
#include "st_node.h"

#include "debug.h"

#include <algorithm>
#include <iostream> //for std::cout, for testing only
#include <limits> //std::numeric_limits
#include <sstream>
#include <stdexcept>

//SimplexTree constructor; requires dimension of homology to be computed and verbosity parameter
SimplexTree::SimplexTree(int dim, int v)
    : hom_dim(dim)
    , verbosity(v)
    , root(new STNode())
    , x_grades(0)
    , y_grades(0)
{
    if (hom_dim > 5) {
        throw std::runtime_error("SimplexTree: Dimensions greater than 5 probably don't make sense");
    }
    if (verbosity >= 8) {
        debug() << "Created SimplexTree(" << hom_dim << ", " << verbosity << ")";
    }
}

//destructor
SimplexTree::~SimplexTree()
{
    delete root;
}

//adds a simplex (including all of its faces) to the SimplexTree
//if simplex or any of its faces already exist, they are not re-added
//WARNING: doesn't update global data structures (e.g. dimension indexes or global indexes)
//also, could be made more efficient
//also, we don't need to add simplexes of dimension greater than hom_dim+1
void SimplexTree::add_simplex(std::vector<int>& vertices, int x, int y)
{
    //make sure vertices are sorted
    std::sort(vertices.begin(), vertices.end());

    //add the simplex and all of its faces
    add_faces(root, vertices, x, y);
} //end add_simplex()

//recursively adds faces of a simplex to the SimplexTree
void SimplexTree::add_faces(STNode* node, std::vector<int>& vertices, int x, int y)
{
    //ensure that the vertices are children of the node
    for (unsigned i = 0; i < vertices.size(); i++) {
        STNode* child = node->add_child(vertices[i], x, y); //if a child with specified vertex index already exists, then nothing is added, but that child is returned

        //form vector consisting of all the vertices except for vertices[i]
        std::vector<int> face;
        for (unsigned k = i + 1; k < vertices.size(); k++)
            face.push_back(vertices[k]);

        //add the face simplex to the SimplexTree
        add_faces(child, face, x, y);
    }
} //end add_faces()

//updates multigrades; for use when building simplexTree from a bifiltration file
void SimplexTree::update_xy_indexes(std::vector<unsigned>& x_ind, std::vector<unsigned>& y_ind, unsigned num_x, unsigned num_y)
{
    //store the number of grades
    x_grades = num_x;
    y_grades = num_y;

    //now update the indexes
    update_xy_indexes_recursively(root, x_ind, y_ind);
} //end update_xy_indexes();

//updates multigrades recursively
void SimplexTree::update_xy_indexes_recursively(STNode* node, std::vector<unsigned>& x_ind, std::vector<unsigned>& y_ind)
{
    //loop through children of current node
    std::vector<STNode*> kids = node->get_children();
    for (unsigned i = 0; i < kids.size(); i++) {
        //update multigrade of this child
        STNode* cur = kids[i];
        cur->set_x(x_ind[cur->grade_x()]);
        cur->set_y(y_ind[cur->grade_y()]);

        //move on to its children
        update_xy_indexes_recursively(cur, x_ind, y_ind);
    }
} //end update_xy_indexes_recursively();

//updates the global indexes of all simplices in this simplex tree
void SimplexTree::update_global_indexes()
{
    int gic = 0; //global index counter
    update_gi_recursively(root, gic);
}

//recursively update global indexes of simplices
void SimplexTree::update_gi_recursively(STNode* node, int& gic)
{
    //loop through children of current node
    std::vector<STNode*> kids = node->get_children();
    for (unsigned i = 0; i < kids.size(); i++) {
        //update global index of this child
        (*kids[i]).set_global_index(gic);
        gic++;

        //move on to its children
        update_gi_recursively(kids[i], gic);
    }
}

//updates the dimension indexes (reverse-lexicographical multi-grade order) for simplices of dimension (hom_dim-1), hom_dim, and (hom_dim+1)
void SimplexTree::update_dim_indexes()
{
    //build the lists of pointers to simplices of appropriate dimensions
    build_dim_lists_recursively(root, 0);

    //update the dimension indexes in the tree
    int i = 0;
    for (SimplexSet::iterator it = ordered_low_simplices.begin(); it != ordered_low_simplices.end(); ++it)
        (*it)->set_dim_index(i++);

    i = 0;
    for (SimplexSet::iterator it = ordered_simplices.begin(); it != ordered_simplices.end(); ++it)
        (*it)->set_dim_index(i++);

    i = 0;
    for (SimplexSet::iterator it = ordered_high_simplices.begin(); it != ordered_high_simplices.end(); ++it)
        (*it)->set_dim_index(i++);
}

//recursively build lists to determine dimension indexes
void SimplexTree::build_dim_lists_recursively(STNode* node, unsigned cur_dim)
{
    //get children of current node
    std::vector<STNode*> kids = node->get_children();

    //check dimensions and add children to appropriate list
    if (cur_dim == hom_dim - 1)
        ordered_low_simplices.insert(kids.begin(), kids.end());
    else if (cur_dim == hom_dim)
        ordered_simplices.insert(kids.begin(), kids.end());
    else if (cur_dim == hom_dim + 1)
        ordered_high_simplices.insert(kids.begin(), kids.end());

    //recurse through children
    for (unsigned i = 0; i < kids.size(); i++) {
        build_dim_lists_recursively(kids[i], cur_dim + 1);
    }
}

//builds SimplexTree representing a bifiltered Vietoris-Rips complex from discrete data
//requires a list of birth times (one for each point) and a list of distances between pairs of points
//NOTE: automatically computes global indexes and dimension indexes
//CONVENTION: the x-coordinate is "birth time" for points and the y-coordinate is "distance" between points
void SimplexTree::build_VR_complex(std::vector<unsigned>& times,
    std::vector<unsigned>& distances,
    unsigned num_x,
    unsigned num_y)
{
    x_grades = num_x;
    y_grades = num_y;

    //build simplex tree recursively
    //this also assigns global indexes to each simplex
    unsigned gic = 0; //global index counter
    for (unsigned i = 0; i < times.size(); i++) {
        //create the node and add it as a child of root
        STNode* node = new STNode(i, root, times[i], 0, gic); //delete later!
        root->append_child(node);
        gic++; //increment the global index counter

        //recursion
        std::vector<unsigned> parent_indexes; //knowledge of ALL parent nodes is necessary for computing distance index of each simplex
        parent_indexes.push_back(i);

        build_VR_subtree(times, distances, *node, parent_indexes, times[i], 0, 1, gic);
    }

    //compute dimension indexes
    update_dim_indexes();
} //end build_VR_complex()

//function to build (recursively) a subtree of the simplex tree
void SimplexTree::build_VR_subtree(std::vector<unsigned>& times,
    std::vector<unsigned>& distances,
    STNode& parent,
    std::vector<unsigned>& parent_indexes,
    unsigned prev_time,
    unsigned prev_dist,
    unsigned cur_dim,
    unsigned& gic)
{
    //loop through all points that could be children of this node
    for (unsigned j = parent_indexes.back() + 1; j < times.size(); j++) {
        //look up distances from point j to each of its parents
        //distance index is maximum of prev_distance and each of these distances
        unsigned current_dist = prev_dist;
        for (unsigned k = 0; k < parent_indexes.size(); k++) {
            unsigned p = parent_indexes[k];
            unsigned d = distances[(j * (j - 1)) / 2 + p]; //the distance between points p and j, with p < j
            if (d > current_dist)
                current_dist = d;
        }

        //see if the distance is permitted
        if (current_dist < std::numeric_limits<unsigned>::max()) //then we will add another node to the simplex tree
        {
            //compute time index of this new node
            unsigned current_time = times[j];
            if (current_time < prev_time)
                current_time = prev_time;

            //create the node and add it as a child of its parent
            STNode* node = new STNode(j, &parent, current_time, current_dist, gic); //delete THIS OBJECT LATER!
            parent.append_child(node);
            gic++; //increment the global index counter

            //recursion
            if (cur_dim <= hom_dim) //then consider simplices of the next dimension
            {
                parent_indexes.push_back(j); //next we will look for children of node j
                build_VR_subtree(times, distances, *node, parent_indexes, current_time, current_dist, cur_dim + 1, gic);
                parent_indexes.pop_back(); //finished adding children of node j
            }
        }
    }
} //end build_subtree()

//returns a matrix of boundary information for simplices of the given dimension (with multi-grade info)
//columns ordered according to dimension index (reverse-lexicographic order with respect to multi-grades)
MapMatrix* SimplexTree::get_boundary_mx(unsigned dim)
{
    //select set of simplices of dimension dim
    SimplexSet* simplices;
    size_t num_rows;

    if (dim == hom_dim) {
        simplices = &ordered_simplices;
        num_rows = ordered_low_simplices.size();
    } else if (dim == hom_dim + 1) {
        simplices = &ordered_high_simplices;
        num_rows = ordered_simplices.size();
    } else {
        std::stringstream ss;
        ss << "SimplexTree::get_boundary_mx(): Attempting to compute boundary matrix for improper dimension (" << dim << "), expected either "
           << hom_dim << " or " << hom_dim + 1;
        throw std::runtime_error(ss.str());
    }

    //create the MapMatrix
    MapMatrix* mat = new MapMatrix(num_rows, simplices->size()); //DELETE this object later!

    //if we want a matrix for 0-simplices, then we are done
    if (dim == 0)
        return mat;

    //loop through simplices, writing columns to the matrix
    int col = 0; //column counter
    for (SimplexSet::iterator it = simplices->begin(); it != simplices->end(); ++it) {
        write_boundary_column(mat, *it, col, 0);

        col++;
    }

    //return the matrix
    return mat;
} //end get_boundary_mx(int)

//returns a boundary matrix for hom_dim-simplices with columns in a specified order -- for vineyard-update algorithm
//    simplex_order is a map : dim_index --> order_index for simplices of the given dimension
//        if simplex_order[i] == -1, then simplex with dim_index i is NOT represented in the boundary matrix
//    num_simplices is the number of simplices in the order (i.e., the number of entries in the vector that are NOT -1)
MapMatrix_Perm* SimplexTree::get_boundary_mx(std::vector<int>& coface_order, unsigned num_simplices)
{
    //create the matrix
    MapMatrix_Perm* mat = new MapMatrix_Perm(ordered_low_simplices.size(), num_simplices);

    //loop through all simplices, writing columns to the matrix
    int dim_index = 0; //tracks our position in the list of hom_dim-simplices
    for (SimplexSet::iterator it = ordered_simplices.begin(); it != ordered_simplices.end(); ++it) {
        int order_index = coface_order[dim_index]; //index of the matrix column which will store the boundary of this simplex
        if (order_index != -1) {
            write_boundary_column(mat, *it, order_index, 0);
        }

        dim_index++; //increment the column counter
    }

    //return the matrix
    return mat;
} //end get_boundary_mx(int, vector<int>)

//returns a boundary matrix for (hom_dim+1)-simplices with columns and rows a specified orders -- for vineyard-update algorithm
//  PARAMETERS:
//    each vector is a map : dim_index --> order_index for simplices of the given dimension
//        if order[i] == -1, then simplex with dim_index i is NOT represented in the boundary matrix
//    each unsigned is the number of simplices in the corresponding order (i.e., the number of entries in the vector that are NOT -1)
MapMatrix_Perm* SimplexTree::get_boundary_mx(std::vector<int>& face_order, unsigned num_faces, std::vector<int>& coface_order, unsigned num_cofaces)
{
    //create the matrix
    MapMatrix_Perm* mat = new MapMatrix_Perm(num_faces, num_cofaces);

    //loop through all simplices, writing columns to the matrix
    int dim_index = 0; //tracks our position in the list of (hom_dim+1)-simplices
    for (SimplexSet::iterator it = ordered_high_simplices.begin(); it != ordered_high_simplices.end(); ++it) {
        int order_index = coface_order[dim_index]; //index of the matrix column which will store the boundary of this simplex
        if (order_index != -1) {
            //get vertex list for this simplex
            std::vector<int> verts = find_vertices((*it)->global_index());

            //find all facets of this simplex
            for (unsigned k = 0; k < verts.size(); k++) ///TODO: optimize! make this faster!
            {
                //facet vertices are all vertices in verts[] except verts[k]
                std::vector<int> facet;
                for (unsigned l = 0; l < verts.size(); l++)
                    if (l != k)
                        facet.push_back(verts[l]);

                //look up order index of the facet
                STNode* facet_node = find_simplex(facet);
                if (facet_node == NULL)
                    throw std::runtime_error("SimplexTree::get_boundary_mx(): Facet simplex not found.");
                int facet_order_index = face_order[facet_node->dim_index()];

                //for this boundary simplex, enter "1" in the appropriate cell in the matrix
                mat->set(facet_order_index, order_index);
            }
        }
        dim_index++; //increment the column counter
    }

    //return the matrix
    return mat;
} //end get_boundary_mx(int, vector<int>, vector<int>)

//returns matrices for the merge map [B+C,D], the boundary map B+C, and the multi-grade information
DirectSumMatrices SimplexTree::get_merge_mxs()
{
    //data structures
    int num_rows = ordered_low_simplices.size();
    int num_cols = ordered_simplices.size();
    MapMatrix* boundary = new MapMatrix(2 * num_rows, 2 * num_cols); //DELETE this object later!
    MapMatrix* merge = new MapMatrix(num_cols, 2 * num_cols); //DELETE this object later!
    IndexMatrix* end_cols = new IndexMatrix(y_grades + 1, x_grades + 1); //DELETE later; is this the correct size?
    int col = -1; //column counter for boundary and merge matrices
    int b = 0; //counter for simplices in B component
    int c = 0; //counter for simplices in C component
    SimplexSet::iterator it_b = ordered_simplices.begin(); //iterator for simplices in B component
    SimplexSet::iterator it_c = ordered_simplices.begin(); //iterator for simplices in C component

    //loop through multi-grades, writing columns into the matrices
    for (unsigned y = 0; y <= y_grades; y++) //rows                 <--- CHECK! DO WE WANT <= HERE? FOR NOW, YES.
    {
        for (unsigned x = 0; x <= x_grades; x++) //columns          <--- CHECK! DO WE WANT <= HERE? FOR NOW, YES.
        {
            //process simplices for the current multi-grade (x,y)
            //first, insert columns for simplices that appear in B at the multi-grade (x-1,y)
            while ((it_b != ordered_simplices.end()) && ((*it_b)->grade_x() == x - 1) && ((*it_b)->grade_y() == y)) {
                col++;
                write_boundary_column(boundary, *it_b, col, 0);
                merge->set(b, col);
                b++;
                ++it_b;
            }

            //second, insert columns for simplices that appear in C at the multi-grade (x,y-1)
            while ((it_c != ordered_simplices.end()) && ((*it_c)->grade_x() == x) && ((*it_c)->grade_y() == y - 1)) {
                col++;
                write_boundary_column(boundary, *it_c, col, num_rows);
                merge->set(c, col);
                c++;
                ++it_c;
            }

            //finished a multi-grade; record column index
            end_cols->set(y, x, col);
        }
    }

    //return data
    DirectSumMatrices dsm = { boundary, merge, end_cols };
    return dsm;
} //end get_merge_mxs()

//returns matrices for the split map [A,B+C], the boundary map B+C, and the multi-grade information
DirectSumMatrices SimplexTree::get_split_mxs()
{
    //sizes
    int num_rows = ordered_simplices.size();
    int num_cols = ordered_high_simplices.size();

    //first, produce the boundary matrix and its index matrix (for B+C "high" simplices)
    MapMatrix* boundary = new MapMatrix(2 * num_rows, 2 * num_cols); //DELETE this object later!
    IndexMatrix* end_cols = new IndexMatrix(y_grades + 1, x_grades + 1); //DELETE later; <<<==== OPTIMIZE TO GET RID OF THE +1
    SimplexSet::iterator it_b = ordered_high_simplices.begin(); //iterator for "high" simplices in B component
    SimplexSet::iterator it_c = ordered_high_simplices.begin(); //iterator for "high" simplices in C component
    int col = -1; //column counter for boundary matrix

    //  loop through multi-grades, writing columns into the matrices
    for (unsigned y = 0; y <= y_grades; y++) //rows                 <--- CHECK! DO WE WANT <= HERE? FOR NOW, YES.
    {
        for (unsigned x = 0; x <= x_grades; x++) //columns          <--- CHECK! DO WE WANT <= HERE? FOR NOW, YES.
        {
            //first, insert columns for simplices that appear in B at the multi-grade (x-1,y)
            while ((it_b != ordered_high_simplices.end()) && ((*it_b)->grade_x() == x - 1) && ((*it_b)->grade_y() == y)) {
                col++;
                write_boundary_column(boundary, *it_b, col, 0);
                ++it_b;
            }

            //second, insert columns for simplices that appear in C at the multi-grade (x,y-1)
            while ((it_c != ordered_high_simplices.end()) && ((*it_c)->grade_x() == x) && ((*it_c)->grade_y() == y - 1)) {
                col++;
                write_boundary_column(boundary, *it_c, col, num_rows);
                ++it_c;
            }

            //finished a multi-grade; record column index
            end_cols->set(y, x, col);
        }
    }

    //now, produce the split matrix [A,B+C]
    MapMatrix* split = new MapMatrix(2 * num_rows, num_rows); //DELETE this object later!
    for (int i = 0; i < num_rows; i++) //IS IT THIS SIMPLE???
    {
        split->set(i, i);
        split->set(i + num_rows, i);
    }

    //return data
    DirectSumMatrices dsm = { boundary, split, end_cols };
    return dsm;
} //end get_split_mxs()

//writes boundary information for simplex represented by sim in column col of matrix mat; offset allows for block matrices such as B+C
void SimplexTree::write_boundary_column(MapMatrix* mat, STNode* sim, int col, int offset)
{
    //get vertex list for this simplex
    std::vector<int> verts = find_vertices(sim->global_index());

    //for a 0-simplex, there is nothing to do
    if (verts.size() == 1)
        return;

    //find all facets of this simplex
    for (unsigned k = 0; k < verts.size(); k++) {
        //facet vertices are all vertices in verts[] except verts[k]
        std::vector<int> facet;
        for (unsigned l = 0; l < verts.size(); l++)
            if (l != k)
                facet.push_back(verts[l]);

        //look up dimension index of the facet
        STNode* facet_node = find_simplex(facet);
        if (facet_node == NULL)
            throw std::runtime_error("SimplexTree::write_boundary_column(): Facet simplex not found.");
        int facet_di = facet_node->dim_index();

        //for this boundary simplex, enter "1" in the appropriate cell in the matrix
        mat->set(facet_di + offset, col);
    }
} //end write_col();

//returns a matrix of column indexes to accompany MapMatrices
//  entry (i,j) gives the last column of the MapMatrix that corresponds to multigrade (i,j)
IndexMatrix* SimplexTree::get_index_mx(unsigned dim)
{
    //select set of simplices of dimension dim
    SimplexSet* simplices;

    if (dim == hom_dim)
        simplices = &ordered_simplices;
    else if (dim == hom_dim + 1)
        simplices = &ordered_high_simplices;
    else
        throw std::runtime_error("SimplexTree::get_index_mx(): Attempting to compute index matrix for improper dimension.");

    //create the IndexMatrix
    unsigned x_size = x_grades;
    unsigned y_size = y_grades;
    IndexMatrix* mat = new IndexMatrix(y_size, x_size); //DELETE this object later!

    if (!simplices->empty()) //then there is at least one simplex
    {
        //initialize to -1 the entries of end_col matrix before multigrade of the first simplex
        unsigned cur_entry = 0; //tracks previously updated multigrade in end-cols

        SimplexSet::iterator it = simplices->begin();
        for (; cur_entry < (*it)->grade_x() + (*it)->grade_y() * x_size; cur_entry++)
            mat->set(cur_entry / x_size, cur_entry % x_size, -1);

        //loop through simplices
        int col = 0; //column counter
        for (; it != simplices->end(); ++it) {
            //get simplex
            STNode* simplex = *it;
            auto cur_x = simplex->grade_x();
            auto cur_y = simplex->grade_y();

            //if some multigrades were skipped, store previous column number in skipped cells of end_col matrix
            for (; cur_entry < cur_x + cur_y * x_size; cur_entry++)
                mat->set(cur_entry / x_size, cur_entry % x_size, col - 1);

            //store current column number in cell of end_col matrix for this multigrade
            mat->set(cur_y, cur_x, col);

            //increment column counter
            col++;
        }

        //store final column number for any cells in end_cols not yet updated
        for (; cur_entry < x_size * y_size; cur_entry++)
            mat->set(cur_entry / x_size, cur_entry % x_size, col - 1);
    } else //then there are no simplices, so fill the IndexMatrix with -1 values
    {
        for (unsigned i = 0; i < x_size * y_size; i++)
            mat->set(i / x_size, i % x_size, -1);
    }

    //return the matrix
    return mat;
} //end get_index_mx()

//returns a matrix of column indexes offset in each direction, for the boundary_A matrix in compute_eta()
IndexMatrix* SimplexTree::get_offset_index_mx(unsigned dim)
{
    //select set of simplices of dimension dim
    SimplexSet* simplices;

    if (dim == hom_dim)
        simplices = &ordered_simplices;
    else if (dim == hom_dim + 1)
        simplices = &ordered_high_simplices;
    else
        throw std::runtime_error("SimplexTree::get_offset_index_mx(): Attempting to compute index matrix for improper dimension.");

    //create the IndexMatrix
    int x_size = x_grades + 1; //    <<<==== OPTIMIZE TO GET RID OF THE +1
    int y_size = y_grades + 1; //    <<<==== OPTIMIZE TO GET RID OF THE +1
    IndexMatrix* mat = new IndexMatrix(y_size, x_size); //DELETE later

    if (!simplices->empty()) //then there is at least one simplex
    {
        //initialize to -1 the entries of end_col matrix before multigrade of the first simplex
        int cur_entry = 0; //tracks previously updated multigrade in end-cols
        SimplexSet::iterator it = simplices->begin();
        int first_entry = ((*it)->grade_x() + 1) + ((*it)->grade_y() + 1) * x_size; //note that grades are offset by 1
        for (; cur_entry < first_entry; cur_entry++)
            mat->set(cur_entry / x_size, cur_entry % x_size, -1);

        //loop through simplices
        int col = 0; //column counter
        for (; it != simplices->end(); ++it) {
            //get simplex
            STNode* simplex = *it;
            int cur_x = simplex->grade_x() + 1; //note that grades are offset by 1
            int cur_y = simplex->grade_y() + 1; //note that grades are offset by 1

            //if some multigrades were skipped, store previous column number in skipped cells of end_col matrix
            for (; cur_entry < cur_x + cur_y * x_size; cur_entry++)
                mat->set(cur_entry / x_size, cur_entry % x_size, col - 1);

            //store current column number in cell of end_col matrix for this multigrade
            mat->set(cur_y, cur_x, col);

            //increment column counter
            col++;
        }

        //store final column number for any cells in end_cols not yet updated
        for (; cur_entry < x_size * y_size; cur_entry++)
            mat->set(cur_entry / x_size, cur_entry % x_size, col - 1);
    } else //then there are no simplices, so fill the IndexMatrix with -1 values
    {
        for (int i = 0; i < x_size * y_size; i++)
            mat->set(i / x_size, i % x_size, -1);
    }

    //return the matrix
    return mat;
} //end get_offset_index_mx()

////recursively search tree for simplices of specified dimension that exist at specified multi-index
//void SimplexTree::find_nodes(STNode& node, int level, std::vector<int>& vec, unsigned time, unsigned dist, unsigned dim)
//{
//
//    //consider current node
//    if ((level == dim + 1) && (node.grade_x() <= time) && (node.grade_y() <= dist)) {
//        vec.push_back(node.global_index());
//    }
//
//    //move on to children nodes
//    if (level <= dim) {
//        std::vector<STNode*> kids = node.get_children();
//        for (unsigned i = 0; i < kids.size(); i++)
//            find_nodes(*kids[i], level + 1, vec, time, dist, dim);
//    }
//}

//given a global index, return (a vector containing) the vertices of the simplex
std::vector<int> SimplexTree::find_vertices(int gi)
{
    std::vector<int> vertices;
    find_vertices_recursively(vertices, root, gi);
    return vertices;
}

//recursively search for a global index and keep track of vertices
void SimplexTree::find_vertices_recursively(std::vector<int>& vertices, STNode* node, int key)
{
    //search children of current node for greatest index less than or equal to key
    std::vector<STNode*>& kids = node->get_children();

    int min = 0;
    int max = kids.size() - 1;
    while (max >= min) {
        int mid = (max + min) / 2;
        if ((*kids[mid]).global_index() == key) //key found at this level
        {
            vertices.push_back((*kids[mid]).get_vertex());
            return;
        } else if ((*kids[mid]).global_index() <= key)
            min = mid + 1;
        else
            max = mid - 1;
    }

    //if we get here, then key not found
    //so we want greatest index less than key, which is found at kids[max]
    vertices.push_back((*kids[max]).get_vertex());
    //now search children of kids[max]
    find_vertices_recursively(vertices, kids[max], key);
}

//given a sorted vector of vertex indexes (labels), return a pointer to the node representing the corresponding simplex
STNode* SimplexTree::find_simplex(std::vector<int>& vertices)
{
    size_t size = vertices.size();
    if (size == 0)
        return root; //root is associated with the null simpex

    //First node can be indexed directly from the root:
    STNode* node = root->get_children()[vertices[0]];

    //search the vector of children nodes for each vertex
    //starting from index 1
    for (unsigned i = 1; i < size && nullptr != node; i++) {
        std::vector<STNode*>& kids = node->get_children();
        int key = vertices[i];
        node = *(std::find_if(kids.begin(),
            kids.end(),
            [key](STNode* kid) { return kid->get_vertex() == key; }));
    }

    //return global index
    return node;
}

//returns the (time, dist) multi-index of the simplex with given global simplex index
//also returns the dimension of the simplex
// SimplexData SimplexTree::get_simplex_data(int index)
// {
//     STNode* target = NULL;
//     std::vector<STNode*> kids = root->get_children();
//     unsigned dim = 0;

//     while (target == NULL) {
//         if (kids.size() == 0) {
//             throw std::runtime_error("SimplexTree::get_simplex_data(): Vector of size zero in SimplexTree::get_multi_index()\n");
//         }

//         //binary search for index
//         size_t min = 0;
//         size_t max = kids.size() - 1;
//         size_t mid;
//         while (max >= min) {
//             mid = (min + max) / 2;
//             if (kids[mid]->global_index() == index) //found it at kids[mid]
//             {
//                 target = kids[mid];
//                 break;
//             } else if (kids[mid]->global_index() < index)
//                 min = mid + 1;
//             else
//                 max = mid - 1;
//         }
//         if (max < min) //didn't find it yet
//         {
//             kids = kids[max]->get_children();
//             dim++;
//         }
//     }

//     SimplexData sd = { target->grade_x(), target->grade_y(), dim };
//     return sd; //TODO: is this good design?
// }

//returns the number of unique x-coordinates of the multi-grades
unsigned SimplexTree::num_x_grades()
{
    return x_grades;
}

//returns the number of unique y-coordinates of the multi-grades
unsigned SimplexTree::num_y_grades()
{
    return y_grades;
}

//returns the number of simplices of dimension (hom_dim-1), hom_dim, or (hom_dim+1)
unsigned SimplexTree::get_size(unsigned dim)
{
    if (dim == hom_dim - 1)
        return ordered_low_simplices.size();
    else if (dim == hom_dim)
        return ordered_simplices.size();
    else if (dim == hom_dim + 1)
        return ordered_high_simplices.size();
    else
        throw std::runtime_error("SimplexTree::get_size(): invalid dimension");
}

//returns the total number of simplices represented in the simplex tree
int SimplexTree::get_num_simplices()
{
    //start at the root node
    STNode* node = root;
    std::vector<STNode*> kids = node->get_children();

    while (kids.size() > 0) //move to the last node in the next level of the tree
    {
        node = kids.back();
        kids = node->get_children();
    }

    //we have found the last node in the entire tree, so return its global index +1
    return node->global_index() + 1;
}

// TESTING -- RECURSIVELY PRINT TREE
void SimplexTree::print()
{
    print_subtree(root, 1);
}

void SimplexTree::print_subtree(STNode* node, int indent)
{
    //print current node
    for (int i = 0; i < indent; i++)
        std::cout << "  ";
    node->print();

    //print children nodes
    std::vector<STNode*> kids = node->get_children();
    for (size_t i = 0; i < kids.size(); i++)
        print_subtree(kids[i], indent + 1);
}

//print bifiltration in the RIVET bifiltration input format
//prints simplices in order of increasing dimension
void SimplexTree::print_bifiltration()
{
    std::vector<STNode*> kids = root->get_children();
<<<<<<< HEAD
    for(unsigned d=0; d <= hom_dim + 1; d++) {
=======
    for (int d = 0; d <= hom_dim + 1; d++) {
>>>>>>> 78c82688
        //print simplices of dimension d
        for (unsigned i = 0; i < kids.size(); i++) {
            print_bifiltration(kids[i], std::string(), 0, static_cast<int>(d));
        }
    }
}

void SimplexTree::print_bifiltration(STNode* node, std::string parent, int cur_dim, int print_dim)
{
    if (cur_dim == print_dim) { //print current node
        if (cur_dim != 0) {
            std::cout << parent << " ";
        }
        std::cout << node->get_vertex() << " " << node->grade_x() << " " << node->grade_y() << std::endl;
    } else { //recurse on children nodes
        std::vector<STNode*> kids = node->get_children();
        for (unsigned i = 0; i < kids.size(); i++) {
            std::string simplex = parent;
            if (cur_dim != 0) {
                simplex += " ";
            }
            simplex += std::to_string(node->get_vertex());
            print_bifiltration(kids[i], simplex, cur_dim + 1, print_dim);
        }
    }
}<|MERGE_RESOLUTION|>--- conflicted
+++ resolved
@@ -789,11 +789,7 @@
 void SimplexTree::print_bifiltration()
 {
     std::vector<STNode*> kids = root->get_children();
-<<<<<<< HEAD
-    for(unsigned d=0; d <= hom_dim + 1; d++) {
-=======
-    for (int d = 0; d <= hom_dim + 1; d++) {
->>>>>>> 78c82688
+    for (unsigned d = 0; d <= hom_dim + 1; d++) {
         //print simplices of dimension d
         for (unsigned i = 0; i < kids.size(); i++) {
             print_bifiltration(kids[i], std::string(), 0, static_cast<int>(d));
