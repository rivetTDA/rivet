/**********************************************************************
Copyright 2014-2016 The RIVET Developers. See the COPYRIGHT file at
the top-level directory of this distribution.

This file is part of RIVET.

This program is free software: you can redistribute it and/or modify
it under the terms of the GNU General Public License as published by
the Free Software Foundation, either version 3 of the License, or
(at your option) any later version.

This program is distributed in the hope that it will be useful,
but WITHOUT ANY WARRANTY; without even the implied warranty of
MERCHANTABILITY or FITNESS FOR A PARTICULAR PURPOSE.  See the
GNU General Public License for more details.

You should have received a copy of the GNU General Public License
along with this program.  If not, see <http://www.gnu.org/licenses/>.
**********************************************************************/
/* map matrix class
 * stores a matrix representing a simplicial map
 */

#include "map_matrix.h"
#include "phat_mod/include/phat/representations/vector_heap_mod.h"
#include "bool_array.h"
#include "debug.h"
#include "index_matrix.h"
#include <numeric> //for std::accumulate
#include <stdexcept> //for error-checking and debugging

/********** implementation of base class MapMatrix_Base **********/

//constructor to create matrix of specified size (all entries zero)
MapMatrix_Base::MapMatrix_Base(unsigned rows, unsigned cols)
    : num_rows(rows)
{
    matrix._set_num_cols(cols);
}

//constructor to create a (square) identity matrix
MapMatrix_Base::MapMatrix_Base(unsigned size)
    : num_rows(size)
{
    matrix._set_num_cols(size);
    for (unsigned i = 0; i < size; i++) {
        //correct syntax?
        auto temp_col=std::vector<phat::index>();
        temp_col.push_back(i);
        matrix._set_col(i,temp_col);
    }
}

MapMatrix_Base::~MapMatrix_Base() = default;

//returns the number of columns in the matrix
unsigned MapMatrix_Base::width() const
{
    return matrix._get_num_cols();
}

//returns the number of rows in the matrix
unsigned MapMatrix_Base::height() const
{
    return num_rows;
}


//sets (to 1) the entry in row i, column j
//WARNING: The implementation assumes this entry has not been set yet.
void MapMatrix_Base::set(unsigned i, unsigned j)
{
    matrix._set_entry(i,j);
} //end set()

//TODO: Don't think we need this anymore.
/*
//returns true if entry (i,j) is 1, false otherwise
bool MapMatrix_Base::entry(unsigned i, unsigned j) const
{
    return matrix._is_in_matrix(i,j);
} //end entry()
*/
 
//adds column j to column k
//  RESULT: column j is not changed, column k contains sum of columns j and k (with mod-2 arithmetic)
void MapMatrix_Base::add_to(unsigned j, unsigned k)
{
    matrix._add_to(j,k);
} //end add_to()

/********** implementation of class MapMatrix, for column-sparse matrices **********/

//constructor that sets initial size of matrix
MapMatrix::MapMatrix(unsigned rows, unsigned cols)
    : MapMatrix_Base(rows, cols)
{
}

//constructor to create a (square) identity matrix
MapMatrix::MapMatrix(unsigned size)
    : MapMatrix_Base(size)
{
}


//Mike: Fixing this constructor looks like a bit of a pain, because it is written in a way that prioritizes rows, whereas PHAT matrices prioritize columns.  Easier to just comment for now.
/*
//Mike: This constructor was copying data unnecessarily, so I fixed it.  But it as far as I know, it is not used at all in the rest of the code, except for the unit tests.
MapMatrix::MapMatrix(std::initializer_list<std::initializer_list<int>> values)
    : MapMatrix_Base(values.size(),
          std::accumulate(values.begin(), values.end(), 0U,
              [](unsigned max_so_far, const std::initializer_list<int>& row) {
                  return std::max(max_so_far, static_cast<unsigned>(row.size()));
              }))
{
    
    //TODO: Make this fast once we pick a representation.
    auto row_it = values.begin();
    for (unsigned row = 0; row < values.size(); row++) {
        auto col_it = row_it->begin();
        for (unsigned col = 0; col < row_it->size(); col++) {
            if (*col_it)
                set(row, col);
            ++col_it;
        }
        ++row_it;
    }
}
*/
 

//returns the number of columns in the matrix
unsigned MapMatrix::width() const
{
    return MapMatrix_Base::width();
}

//returns the number of rows in the matrix
unsigned MapMatrix::height() const
{
    return MapMatrix_Base::height();
}


//requests that the columns vector have enough capacity for num_cols columns
void MapMatrix::reserve_cols(unsigned num_cols)
{
    matrix._reserve_cols(num_cols);
}

//sets (to 1) the entry in row i, column j
void MapMatrix::set(unsigned i, unsigned j)
{
    MapMatrix_Base::set(i, j);
}

/*
//returns true if entry (i,j) is 1, false otherwise
bool MapMatrix::entry(unsigned i, unsigned j) const
{
    return MapMatrix_Base::entry(i, j);
}
*/
 
//returns the "low" index in the specified column, or 0 if the column is empty or does not exist
int MapMatrix::low(unsigned j) const
{
    //make sure this query is valid
    /*
    if (columns.size() <= j)
        throw std::runtime_error("MapMatrix::low(): attempting to check low number of a column past end of matrix");
     */
    return matrix._get_max_index(j);
}

//same as the above, but removes the low.
int MapMatrix::remove_low(unsigned j)
{
    return matrix._remove_max(j);
}

//Assuming column l is already heapified, adds l to the column and fixes heap.
void MapMatrix::push_index(unsigned j, unsigned l)
{
    
    return matrix._push_index(j,l);
}

//returns true iff column j is empty
bool MapMatrix::col_is_empty(unsigned j) const
{
    return matrix._is_empty(j);
}

//adds column j to column k; RESULT: column j is not changed, column k contains sum of columns j and k (with mod-2 arithmetic)
void MapMatrix::add_column(unsigned j, unsigned k)
{
    MapMatrix_Base::add_to(j, k);
}

//adds column j from MapMatrix other to column k of this matrix
void MapMatrix::add_column(const MapMatrix* other, unsigned j, unsigned k)
{
    //make sure this operation is valid
    //if (other->columns.size() <= j || columns.size() <= k)
    //    throw std::runtime_error("MapMatrix::add_column(): attempting to access column(s) past end of matrix");
    matrix._add_to(other->matrix,j,k);
}

//wraps the add_to_popped() function in vector_heap_mod. See that code for an explanation.
void MapMatrix::add_column_popped(unsigned j, unsigned k)
{
    matrix._add_to_popped(j,k);
}

//
void MapMatrix::prepare_col(unsigned j)
{
    matrix._heapify_col(j);
}

//For use in the new algorithm to compute presentations.  Move the jth column of other to the back of this matrix, zeroing out this column of other in the process.
void MapMatrix::move_col(MapMatrix& other, unsigned j)
{
    matrix._append_col_and_clear(*other.matrix._get_col_iter(j));
}





/* TODO: Ready to be deleted; This was only being used in one place, so was easily eliminated.
//copies column with index src_col from other to column dest_col in this matrix
void MapMatrix::copy_col_from(const MapMatrix* other, unsigned src_col, unsigned dest_col)
{
    matrix._set_col(dest_col,*(other->matrix._get_col_iter(src_col)));
}
//end copy_col_from()
*/

void MapMatrix::finalize(unsigned i)
{
    matrix._finalize(i);
}


/********* Next three methods are used only by the MultiBetti class *********/

//copies NONZERO columns with indexes in [first, last] from other, appending them to this matrix to the right of all existing columns
//  all row indexes in copied columns are increased by offset
void MapMatrix::copy_cols_from(const MapMatrix* other, int first, int last, unsigned offset)
{
    phat::index idx = matrix._get_num_cols();
    matrix._set_num_cols(idx + (last - first + 1));
    
    std::vector<phat::index> temp_col;
    for(phat::index j = first; j <= last; j++) {
        
        //it is an iterator pointing to the jth column of matrix.
        auto it=other->matrix._get_col_iter(j);
        for(unsigned i = 0; i < it->size(); i++)
                matrix._set_entry(*(it->begin()+i)+offset,idx);
        idx++;
    }
}

//copies columns with indexes in [first, last] from other, inserting them in this matrix with the same column indexes
void MapMatrix::copy_cols_same_indexes(const MapMatrix* other, int first, int last)
{
    //std::vector<phat::index> temp_col;
    for(phat::index j = first; j <= last; j++) {
        matrix._set_col(j,*(other->matrix._get_col_iter(j)));
    }
}


//TODO: It would be more natural to make this function a member of a bigraded matrix class, or as a member of the MultiBetti class
//removes zero columns from this matrix
//ind_old gives grades of columns before zero columns are removed; new grade info stored in ind_new
//NOTE: ind_old and ind_new must have the same size!
void MapMatrix::remove_zero_cols(const IndexMatrix& ind_old, IndexMatrix& ind_new)
{
    phat::index new_idx = -1; //new index of rightmost column that has been moved
    phat::index cur_idx = 0; //old index of rightmost column considered for move
    phat::index end_col;
    //debug() << "REMOVING ZERO COLS: (" << matrix._get_num_cols() << "cols)";
    //        print();
    //        ind_old->print();
    
    //loop over all grades
    for(unsigned y = 0; y < ind_old.height(); y++) {
        for(unsigned x = 0; x < ind_old.width(); x++) {
            end_col = ind_old.get(y, x); //index of rightmost column at this grade
            for(; cur_idx <= end_col; cur_idx++) { //loop over all columns at this grade
                if( !matrix._is_empty(cur_idx) ) { //then move column
                    new_idx++; //new index of this column
                    matrix._set_col(new_idx,*matrix._get_col_iter(cur_idx));
                }
            }
            ind_new.set(y, x, new_idx); //rightmost column index for this grade
        }
    }
    
    //resize the columns vector
    //TODO: For the heap representation of a column, this resets the insert count to 0.  Is this what we want? should be okay if the columns are being finalized appropriately elsewhere, otherwise is wierd.
    matrix._set_num_cols(new_idx + 1);
    
    //debug() << "RESULTING MATRIX: (" << matrix._get_num_cols() << "cols)";
    //        print();
    //        ind_new->print();
} //end remove_zero_cols

//function to print the matrix to standard output, for testing purposes
void MapMatrix::print()
{
    matrix._print(num_rows);
} //end print()


/********** implementation of class MapMatrix_Perm, supports row swaps (and stores a low array) **********/

//Constructor
//Constructs a copy of the matrix with columns in a specified order, and some columns possibly removed -- for vineyard-update algorithm
//    simplex_order is a map which sends each column index to its new index in the permutation.
//        if simplex_order[i] == -1, then column i is NOT represented in the matrix being built
//    num_simplices is the number of columns we keep (i.e., the number of entries in the vector that are NOT -1)
MapMatrix_Perm::MapMatrix_Perm(const MapMatrix& mat, const std::vector<int>& coface_order, unsigned num_cofaces)
    : matrix(mat.height(),num_cofaces)
    , low_by_row(mat.height(), -1)
    , low_by_col(num_cofaces, -1) // col_perm(cols)

{
    
    int order_index;
    //loop through all simplices, writing columns to the matrix
    for (unsigned i = 0; i < mat.width(); i++) {
        order_index  = coface_order[i]; //index of the matrix column which will store the boundary of this simplex
        if (order_index != -1) {
            //NOTE: Permissions here are okay because MapMatrix is a friend class.
            matrix._set_col(order_index,*(mat.matrix._get_col_iter(i)));
        }
    }

} //end constructor

//Constructor
//Constructs a copy of the matrix with columns and rows in specified orders, and some rows/columns possibly removed -- for the vineyard-update algorithm
//  PARAMETERS:
//    each vector represents a map sends a row/column index to its new index in the permutation.
//        if the value of the map is -1 at index i, then the row/column at index i is NOT represented in the boundary matrix
//    each unsigned is the number of simplices in the corresponding order (i.e., the number of entries in the vector that are NOT -1)
MapMatrix_Perm::MapMatrix_Perm(const MapMatrix& mat, const std::vector<int>& face_order, unsigned num_faces, const std::vector<int>& coface_order, const unsigned num_cofaces)
    : matrix(num_faces,num_cofaces)
    , low_by_row(num_faces, -1)
    , low_by_col(num_cofaces, -1) // col_perm(cols)
    
    {
    //create the matrix
    int order_index;
    for (unsigned i = 0; i < mat.width(); i++) {
        order_index = coface_order[i]; //index of the matrix column which will store the boundary of this simplex
        if (order_index != -1) {
            matrix._set_col(order_index,*(mat.matrix._get_col_iter(i)),face_order);
        }
    }
} //end constructor


//returns the number of columns in the matrix
unsigned MapMatrix_Perm::width() const
{
    return matrix._get_num_cols();
}

//returns the number of rows in the matrix
unsigned MapMatrix_Perm::height() const
{
    return matrix._get_num_rows();
}

//returns true if entry (i,j) is 1, false otherwise
bool MapMatrix_Perm::entry(unsigned i, unsigned j) const
{
    return matrix._is_in_matrix(i, j);
}

//reduces this matrix and returns the corresponding upper-triangular matrix for the RU-decomposition
//NOTE -- only to be called before any rows are swapped!
//NOTE -- this is just the standard persistence algorithm, but with some tweaks
MapMatrix_RowPriority_Perm* MapMatrix_Perm::decompose_RU()
{
    
    //Create U
    MapMatrix_RowPriority_Perm* U = new MapMatrix_RowPriority_Perm(width()); //NOTE: must be deleted
    
    int c;
    int l;
    bool changing_column;
    
    //loop through columns of this matrix
    for (unsigned j = 0; j < width(); j++) {
        //while column j is nonempty and its low number is found in the low array, do column operations
        
        //NOTE: We don't call MapMatrix_Perm::low() because in our application of this method, low_by_col has not yet been properly initialized.
        
        changing_column = false;
        l=matrix._get_max_index_finalized(j);
        
        if (l != -1 && low_by_row[l] != -1 )
        {
            //if we get here then we are going to change the j^{th} column.
            changing_column = true;
            matrix._remove_max(j);
        }
        
        while (l != -1  && low_by_row[l] != -1 )
        {
            c = low_by_row[l];
        
            //For efficiency, we use a special version of add_column which knows that column c has been finalized and the pivot of column j has been popped.
            
            matrix._add_to_popped(c, j);
            
            U->add_row(j, c); //perform the opposite row operation on U
            l=matrix._remove_max(j);
        }
        
        if (l != -1 ) //then column is still nonempty.
        {
<<<<<<< HEAD
            matrix._push_index(j,l);
=======
            //Update lows
>>>>>>> d42c2a64
            low_by_col[j] = l;
            low_by_row[l] = j;
            if (changing_column)
            {
                //if we changed the column, put back the pivot we popped off last and finalize.
                matrix._push_index(j,l);
                matrix._finalize(j);
            }
        }
    }
    //return the matrix U
    return U;
} //end decompose_RU()

//returns the row index of the lowest entry in the specified column, or -1 if the column is empty
int MapMatrix_Perm::low(unsigned j) const
{
    return low_by_col[j];
}

//returns the index of the column with low l, or -1 if there is no such column
int MapMatrix_Perm::find_low(unsigned l) const
{
    return low_by_row[l];
}

//returns true iff column j is empty
bool MapMatrix_Perm::col_is_empty(unsigned j) const
{
    return matrix._is_empty(j);
}

//adds column j to column k; RESULT: column j is not changed, column k contains sum of columns j and k (with mod-2 arithmetic)
void MapMatrix_Perm::add_column(unsigned j, unsigned k)
{
    matrix._add_to(j, k);
}

//transposes rows i and i+1
//NOTE: this causes low array to be incorrect iff there are columns k and l with low(k)=i, low(l)=i+1, and M[i,l]=1  (as in Vineyards, Case 1.1)
//      the user must detect this and do a column operation to restore the matrix to a reduced state!
void MapMatrix_Perm::swap_rows(unsigned i, bool update_lows)
{
    //swap rows
    matrix._swap_rows(i);

    //update low arrays
    if (update_lows) {
        int l = low_by_row[i];
        int k = low_by_row[i + 1];

        low_by_row[i] = k;
        low_by_row[i + 1] = l;

        if (l != -1)
            low_by_col[l] = i + 1;
        if (k != -1)
            low_by_col[k] = i;
    }
} //end swap_rows()

//transposes columns j and j+1
void MapMatrix_Perm::swap_columns(unsigned j, bool update_lows)
{
    //swap columns
    matrix._swap_columns(j,j+1);

    //update low arrays
    if (update_lows) {
        int l = low_by_col[j];
        int k = low_by_col[j + 1];

        low_by_col[j] = k;
        low_by_col[j + 1] = l;

        if (l != -1)
            low_by_row[l] = j + 1;
        if (k != -1)
            low_by_row[k] = j;
    }
}

//clears the matrix, then rebuilds it from reference with columns permuted according to col_order
//  NOTE: reference should have the same size as this matrix!
//  col_order is a map: (column index in reference matrix) -> (column index in rebuilt matrix)
void MapMatrix_Perm::rebuild(MapMatrix_Perm* reference, const std::vector<unsigned>& col_order)
{
    //clear the matrix
    for (unsigned i = 0; i < matrix._get_num_cols(); i++) {matrix._clear(i);}

    //reset low arrays
    for (unsigned i = 0; i < matrix._get_num_rows(); i++)
        low_by_row[i] = -1;
    for (unsigned j = 0; j < matrix._get_num_cols(); j++)
        low_by_col[j] = -1;
    
    //TODO: Why was this block of code here, anyway? This is for rebuilding the lower matrix in an FIRep, and for that, the permutation of the rows is trivial.
    //TODO: Relatedly, it might be better design to actually take the lower matrix to be a MapMatrix, not MapMatrix perm, though that would be a  disruptive change.  It won't matter in the end, since the code will eventually work on a presentation matrix.
    /*
    //reset permutation vectors
    for (unsigned i = 0; i < num_rows; i++) {
        perm[i] = i;
        mrep[i] = i;
    }
    */

    //build the new matrix
    for (unsigned j = 0; j < matrix._get_num_cols(); j++) {
        //copy column j from reference into column col_order[j] of this matrix
        matrix._set_col(col_order[j],*(reference->matrix._get_col_iter(j)));
    }
} //end rebuild()

//TODO: Implement a more efficient rebuild procudure.  This one does unnecessary work in the front and back of the matrix.
//clears the matrix, then rebuilds it from reference with columns permuted according to col_order and rows permuted according to row_order
//  NOTE: reference should have the same size as this matrix!
//  col_order is a map: (column index in reference matrix) -> (column index in rebuilt matrix) and similarly for row_order
void MapMatrix_Perm::rebuild(MapMatrix_Perm* reference, const std::vector<unsigned>& col_order, const std::vector<unsigned>& row_order)
{
    ///TESTING: check the permutation
    //std::vector<bool> check(columns.size(), false);
    //for (unsigned j = 0; j < columns.size(); j++)
    //    check[col_order[j]] = true;
    //for (unsigned j = 0; j < columns.size(); j++)
    //    if (check[j] == false) {
    //        debug() << "ERROR: column permutation skipped" << j;
    //    }
    
    //clear the matrix
    for (unsigned i = 0; i < matrix._get_num_cols(); i++) {matrix._clear(i);}
    
    //reset low arrays
    for (unsigned i = 0; i < matrix._get_num_rows(); i++)
        low_by_row[i] = -1;
    for (unsigned j = 0; j < matrix._get_num_cols(); j++)
        low_by_col[j] = -1;
    
    //update implicit row order.
    //TODO: Could be more efficient; shouldn't have to completely copy the permutation over.
    matrix._set_perm(row_order);
    
    //build the new matrix
    for (unsigned j = 0; j < matrix._get_num_cols(); j++) {
        //NOTE: We reorder rows implicitly now, so this is quite simple.
        matrix._set_col(col_order[j],*(reference->matrix._get_col_iter(j)));
    }
} //end rebuild()


//function to print the matrix to standard output, for testing purposes
void MapMatrix_Perm::print()
{
    matrix._print();
}

/********** implementation of class MapMatrix_RowPriority_Perm **********/

//Initializes this matrix to the identity matrix.
MapMatrix_RowPriority_Perm::MapMatrix_RowPriority_Perm(unsigned size)
    : matrix(size)
    {}

//TODO: Is this necessary?
MapMatrix_RowPriority_Perm::~MapMatrix_RowPriority_Perm() = default;

unsigned MapMatrix_RowPriority_Perm::width() const
{
    return matrix._get_num_rows();
}

unsigned MapMatrix_RowPriority_Perm::height() const
{
    return matrix._get_num_cols();
}


/*
void MapMatrix_RowPriority_Perm::clear(unsigned i, unsigned j)
{
    MapMatrix_Base::clear(mrep[j], i);
}
*/
 
bool MapMatrix_RowPriority_Perm::entry(unsigned i, unsigned j) const
{
    return matrix._is_in_matrix(j, i);
}

//adds row j to row k; RESULT: row j is not changed, row k contains sum of rows j and k (with mod-2 arithmetic)
void MapMatrix_RowPriority_Perm::add_row(unsigned j, unsigned k)
{
    return matrix._add_to(j, k);
}

//transposes rows i and i+1
void MapMatrix_RowPriority_Perm::swap_rows(unsigned i)
{
    matrix._swap_columns(i,i+1);
}

//transposes columns j and j+1
void MapMatrix_RowPriority_Perm::swap_columns(unsigned j)
{
    matrix._swap_rows(j);
}

<|MERGE_RESOLUTION|>--- conflicted
+++ resolved
@@ -417,7 +417,7 @@
         while (l != -1  && low_by_row[l] != -1 )
         {
             c = low_by_row[l];
-        
+            
             //For efficiency, we use a special version of add_column which knows that column c has been finalized and the pivot of column j has been popped.
             
             matrix._add_to_popped(c, j);
@@ -428,11 +428,7 @@
         
         if (l != -1 ) //then column is still nonempty.
         {
-<<<<<<< HEAD
-            matrix._push_index(j,l);
-=======
             //Update lows
->>>>>>> d42c2a64
             low_by_col[j] = l;
             low_by_row[l] = j;
             if (changing_column)
