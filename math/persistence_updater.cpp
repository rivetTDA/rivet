#include "persistence_updater.h"

#include "index_matrix.h"
#include "map_matrix.h"
#include "multi_betti.h"
#include "simplex_tree.h"
#include "../dcel/anchor.h"
#include "../dcel/barcode_template.h"
#include "../dcel/dcel.h"
#include "../dcel/mesh.h"
#include "debug.h"

#include <stdlib.h> //for rand()
#include <chrono>
#include <timer.h>


//constructor for when we must compute all of the barcode templates
PersistenceUpdater::PersistenceUpdater(Mesh &m, SimplexTree& b, std::vector<xiPoint> &xi_pts, unsigned verbosity) :
    mesh(m), bifiltration(b), dim(b.hom_dim),
    xi_matrix(m.x_exact.size(), m.y_exact.size()),
    testing(false), verbosity(verbosity)
{
    //fill the xiSupportMatrix with the xi support points and anchors
    //  also stores the anchors in xi_pts
    for(auto matrix_entry : xi_matrix.fill_and_find_anchors(xi_pts)) {
        //Add anchors to mesh also
        m.add_anchor(Anchor(matrix_entry));
    }
}

////constructor for when we load the pre-computed barcode templates from a RIVET data file
//PersistenceUpdater::PersistenceUpdater(Mesh& m, std::vector<xiPoint>& xi_pts) :
//    mesh(m),
//    xi_matrix(m.x_grades.size(), m.y_grades.size()),
//    testing(false)
//{
//    //fill the xiSupportMatrix with the xi support points
//    xi_matrix.fill_and_find_anchors(xi_pts, m);
//}

//computes and stores a barcode template in each 2-cell of mesh
//resets the matrices and does a standard persistence calculation for expensive crossings
void PersistenceUpdater::store_barcodes_with_reset(std::vector<std::shared_ptr<Halfedge>>& path, Progress &progress)
{

  // PART 1: GET THE BOUNDARY MATRICES WITH PROPER SIMPLEX ORDERING

    Timer timer;

    //initialize the lift map from simplex grades to LUB-indexes
    if(verbosity >= 6) { debug() << "  Mapping low simplices:"; }
    IndexMatrix* ind_low = bifiltration.get_index_mx(dim);    //can we improve this with something more efficient than IndexMatrix?
    store_multigrades(ind_low, true);

    if(verbosity >= 6) { debug() << "  Mapping high simplices:"; }
    IndexMatrix* ind_high = bifiltration.get_index_mx(dim + 1);    //again, could be improved?
    store_multigrades(ind_high, false);

    //get the proper simplex ordering
    std::vector<int> low_simplex_order;     //this will be a map : dim_index --> order_index for dim-simplices; -1 indicates simplices not in the order
    unsigned num_low_simplices = build_simplex_order(ind_low, true, low_simplex_order);
    delete ind_low;

    std::vector<int> high_simplex_order;     //this will be a map : dim_index --> order_index for (dim+1)-simplices; -1 indicates simplices not in the order
    unsigned num_high_simplices = build_simplex_order(ind_high, false, high_simplex_order);
    delete ind_high;

    //get boundary matrices (R) and identity matrices (U) for RU-decomposition
    R_low = bifiltration.get_boundary_mx(low_simplex_order, num_low_simplices);
    R_high = bifiltration.get_boundary_mx(low_simplex_order, num_low_simplices, high_simplex_order, num_high_simplices);

    //print runtime data
<<<<<<< HEAD
    debug() << "  --> computing initial order on simplices and building the boundary matrices took"
               << timer.elapsed() << "milliseconds";
=======
    qDebug().noquote() << "  --> computing initial order on simplices and building the boundary matrices took" << format_milliseconds(timer.elapsed());
>>>>>>> 00de73ed

    //copy the boundary matrices (R) for fast reset later
    timer.restart();
    MapMatrix_Perm* R_low_initial = new MapMatrix_Perm(*R_low);
    MapMatrix_Perm* R_high_initial = new MapMatrix_Perm(*R_high);
<<<<<<< HEAD
    debug() << "  --> copying the boundary matrices took"
            << timer.elapsed() << "milliseconds";
=======
    qDebug().noquote() << "  --> copying the boundary matrices took" << format_milliseconds(timer.elapsed());
>>>>>>> 00de73ed

    //initialize the permutation vectors
    perm_low.resize(R_low->width());
    inv_perm_low.resize(R_low->width());
    perm_high.resize(R_high->width());
    inv_perm_high.resize(R_high->width());
    for(unsigned j = 0; j < perm_low.size(); j++)
    {
        perm_low[j] = j;
        inv_perm_low[j] = j;
    }
    for(unsigned j = 0; j < perm_high.size(); j++)
    {
        perm_high[j] = j;
        inv_perm_high[j] = j;
    }


  // PART 2: INITIAL PERSISTENCE COMPUTATION (RU-decomposition)

    timer.restart();

    //initial RU-decomposition
    U_low = R_low->decompose_RU();
    U_high = R_high->decompose_RU();

    int time_for_initial_decomp = timer.elapsed();
<<<<<<< HEAD
    debug() << "  --> computing the RU decomposition took" << time_for_initial_decomp << "milliseconds";
=======
    qDebug().noquote() << "  --> computing the RU decomposition took" << format_milliseconds(time_for_initial_decomp);
>>>>>>> 00de73ed

    //store the barcode template in the first cell
    std::shared_ptr<Face> first_cell = mesh.topleft->get_twin()->get_face();
    store_barcode_template(first_cell);

    debug() << "Initial persistence computation in cell " << mesh.FID(first_cell);
//    print_perms(perm_high, inv_perm_high);


  // PART 3: TRAVERSE THE PATH AND UPDATE PERSISTENCE AT EACH STEP

    debug() << "TRAVERSING THE PATH USING THE RESET ALGORITHM: path has" << path.size() << "steps";
    debug() << "                              ^^^^^^^^^^^^^^^";

    // choose the initial value of the threshold intelligently
    unsigned long threshold = choose_initial_threshold(time_for_initial_decomp);   //if the number of swaps might exceed this threshold, then do a persistence calculation from scratch
    debug() << "initial reset threshold set to" << threshold;

    timer.restart();

    //data structures for analyzing the computation
    unsigned long total_transpositions = 0;
    unsigned total_time_for_transpositions = 0; //NEW
    unsigned number_of_resets = 1;  //we count the initial RU-decomposition as the first reset
    unsigned total_time_for_resets = time_for_initial_decomp;
    int max_time = 0;

    //traverse the path
    Timer steptimer;
    for(unsigned i=0; i<path.size(); i++)
    {
        progress.progress(i);    //update progress bar

        steptimer.restart();                //time update at each step of the path
        unsigned long num_trans = 0;      //count of how many transpositions we will have to do if we do vineyard updates
        unsigned long swap_counter = 0;   //count of how many transpositions we actually do

        //determine which anchor is represented by this edge
        std::shared_ptr<Anchor> cur_anchor = (path[i])->get_anchor();
        std::shared_ptr<xiMatrixEntry> at_anchor = cur_anchor->get_entry();

        //get equivalence classes for this anchor
        std::shared_ptr<xiMatrixEntry> down = at_anchor->down;
        std::shared_ptr<xiMatrixEntry> left = at_anchor->left;

        //if this is a strict anchor, then swap simplices
        if(down != nullptr && left != nullptr) //then this is a strict anchor and some simplices swap
        {
            debug(true) << "  step " << i << " of path: crossing (strict) anchor at ("<< cur_anchor->get_x() << ", " << cur_anchor->get_y() << ") into cell " << mesh.FID((path[i])->get_face()) << "; edge weight: " << cur_anchor->get_weight();

            //find out how many transpositions we will have to process if we do vineyard updates
            num_trans = count_transpositions(at_anchor, cur_anchor->is_above());

            if(cur_anchor->is_above()) //then the anchor is crossed from below to above
            {
                remove_lift_entries(at_anchor);        //this block of the partition might become empty
                remove_lift_entries(down);             //this block of the partition will move

                if(num_trans < threshold)   //then do vineyard updates
                {
                    swap_counter += split_grade_lists(at_anchor, left, true);   //move grades that come before left from anchor to left -- vineyard updates
                    swap_counter += move_columns(down, left, true);             //swaps blocks of columns at down and at left -- vineyard updates
                }
                else    //then reset the matrices
                {
                    split_grade_lists_no_vineyards(at_anchor, left, true);   //only updates the xiSupportMatrix and permutation vectors; no vineyard updates
                    update_order_and_reset_matrices(down, left, true, R_low_initial, R_high_initial);   //recompute the RU-decomposition
                }

                merge_grade_lists(at_anchor, down);     //move all grades from down to anchor
                add_lift_entries(at_anchor);       //this block of the partition might have previously been empty
                add_lift_entries(left);            //this block of the partition moved
            }
            else    //then anchor is crossed from above to below
            {
                remove_lift_entries(at_anchor);        //this block of the partition might become empty
                remove_lift_entries(left);             //this block of the partition will move

                if(num_trans < threshold)   //then do vineyard updates
                {
                    swap_counter += split_grade_lists(at_anchor, down, false);   //move grades that come before left from anchor to left -- vineyard updates
                    swap_counter += move_columns(left, down, false);             //swaps blocks of columns at down and at left -- vineyard updates
                }
                else    //then reset the matrices
                {
                    split_grade_lists_no_vineyards(at_anchor, down, false);  //only updates the xiSupportMatrix and permutation vectors; no vineyard updates
                    update_order_and_reset_matrices(left, down, false, R_low_initial, R_high_initial);  //recompute the RU-decomposition
                }

                merge_grade_lists(at_anchor, left);     //move all grades from down to anchor
                add_lift_entries(at_anchor);       //this block of the partition might have previously been empty
                add_lift_entries(down);            //this block of the partition moved
           }
        }
        else    //this is a non-strict anchor, and we just have to split or merge equivalence classes
        {
            debug(true) << "  step " << i << " of path: crossing (non-strict) anchor at ("<< cur_anchor->get_x() << ", " << cur_anchor->get_y() << ") into cell " << mesh.FID((path[i])->get_face()) << "; edge weight: " << cur_anchor->get_weight();

            std::shared_ptr<xiMatrixEntry> generator = at_anchor->down;
            if(generator == nullptr)
                generator = at_anchor->left;

            if((cur_anchor->is_above() && generator == at_anchor->down) || (!cur_anchor->is_above() && generator == at_anchor->left))
                //then merge classes -- there will never be any transpositions in this case
            {
                remove_lift_entries(generator);
                merge_grade_lists(at_anchor, generator);
                add_lift_entries(at_anchor);  //this is necessary in case the class was previously empty
            }
            else    //then split classes
            {
                //find out how many transpositions we will have to process if we do vineyard updates
                unsigned junk = 0;
                bool horiz = (generator == at_anchor->left);
                count_transpositions_from_separations(at_anchor, generator, horiz, true, num_trans, junk);
                count_transpositions_from_separations(at_anchor, generator, horiz, false, num_trans, junk);

                //now do the updates
                remove_lift_entries(at_anchor);   //this is necessary because the class corresponding to at_anchor might become empty

                if(num_trans < threshold)   //then do vineyard updates
                    swap_counter += split_grade_lists(at_anchor, generator, horiz);
                else    //then reset the matrices
                {
                    split_grade_lists_no_vineyards(at_anchor, generator, horiz);   //only updates the xiSupportMatrix; no vineyard updates
                    update_order_and_reset_matrices(at_anchor, generator, R_low_initial, R_high_initial);   //recompute the RU-decomposition
                }

                add_lift_entries(at_anchor);
                add_lift_entries(generator);
            }
        }

        //remember that we have crossed this anchor
        cur_anchor->toggle();

        ///TESTING
//        print_perms(perm_high, inv_perm_high);
//        print_high_partition();

        //if this cell does not yet have a barcode template, then store it now
        std::shared_ptr<Face> cur_face = (path[i])->get_face();
        if(!cur_face->has_been_visited())
            store_barcode_template(cur_face);

        //print/store data for analysis
        int step_time = steptimer.elapsed();        

        if(num_trans < threshold)   //then we did vineyard-updates
        {
<<<<<<< HEAD
            debug() << "    --> this step took" << step_time << "milliseconds and involved" << swap_counter << "transpositions; estimate was" << num_trans;
            if(swap_counter != num_trans)
                debug() << "    ========>>> ERROR: transposition count doesn't match estimate!";
            total_transpositions += swap_counter;
            total_time_for_transpositions += step_time;
        }
        else
        {
            debug() << "    --> this step took" << step_time << "milliseconds; reset matrices to avoid" << num_trans << "transpositions";
=======
            qDebug().noquote() << "    --> this step took" << format_milliseconds(step_time) << " and involved" << swap_counter << "transpositions; estimate was" << num_trans;
            if(swap_counter != num_trans)
                qDebug() << "    ========>>> ERROR: transposition count doesn't match estimate!";

            if(swap_counter > 0)   //don't track time for overhead that doesn't result in any transpositions
            {
                total_transpositions += swap_counter;
                total_time_for_transpositions += step_time;
            }
        }
        else
        {
            qDebug().noquote() << "    --> this step took" << format_milliseconds(step_time) << "; reset matrices to avoid" << num_trans << "transpositions";
>>>>>>> 00de73ed
            if(swap_counter > 0)
                debug() << "    ========>>> ERROR: swaps occurred on a matrix reset!";
            number_of_resets++;
            total_time_for_resets += step_time;
        }

        if(step_time > max_time)
            max_time = step_time;

        //update the treshold
<<<<<<< HEAD
        if(total_time_for_transpositions > 0 && total_transpositions > total_time_for_transpositions)
        {
            threshold = (unsigned long) ((double) total_transpositions / (double) total_time_for_transpositions)*(total_time_for_resets/number_of_resets);
            debug() << "       new threshold:" << threshold;
        }
    }//end path traversal

    //print runtime data
    debug() << "DATA: path traversal and persistence updates took" << timer.elapsed() << "milliseconds";
    debug() << "    max time per anchor crossing:" << max_time;
    debug() << "    total number of transpositions:" << total_transpositions;
    debug() << "    matrices were reset" << number_of_resets << "times when estimated number of transpositions exceeded" << threshold;
    if(number_of_resets > 0)
        debug() << "    average time for reset:" << (total_time_for_resets/number_of_resets) << "milliseconds";
=======
        threshold = (unsigned long) (((double) total_transpositions / total_time_for_transpositions)*((double) total_time_for_resets/number_of_resets));
        qDebug() << "       new threshold:" << threshold;
    }//end path traversal

    //print runtime data
    qDebug().noquote() << "DATA: path traversal and persistence updates took" << format_milliseconds(timer.elapsed());
    qDebug().noquote() << "    max time per anchor crossing:" << format_milliseconds(max_time);
    qDebug() << "    total number of transpositions:" << total_transpositions;
    qDebug() << "    matrices were reset" << number_of_resets << "times when estimated number of transpositions exceeded" << threshold;
    if(number_of_resets > 0)
        qDebug().noquote() << "    average time for reset:" << format_milliseconds((int)(total_time_for_resets/number_of_resets));
>>>>>>> 00de73ed


  // PART 4: CLEAN UP

    delete R_low;
    delete R_high;
    delete U_low;
    delete U_high;

}//end store_barcodes_with_reset()

//function to set the "edge weights" for each anchor line
void PersistenceUpdater::set_anchor_weights(std::vector<std::shared_ptr<Halfedge>>& path)
{
  // PART 1: GET THE PROPER SIMPLEX ORDERING

    //initialize the lift map from simplex grades to LUB-indexes
    if(verbosity >= 6) { debug() << "  Mapping low simplices:"; }
    IndexMatrix* ind_low = bifiltration.get_index_mx(dim);    //can we improve this with something more efficient than IndexMatrix?
    store_multigrades(ind_low, true);
    delete ind_low;

    if(verbosity >= 6) { debug() << "  Mapping high simplices:"; }
    IndexMatrix* ind_high = bifiltration.get_index_mx(dim + 1);    //again, could be improved?
    store_multigrades(ind_high, false);
    delete ind_high;


  // PART 2: TRAVERSE THE PATH AND COUNT SWITCHES & SEPARATIONS AT EACH STEP

    for(unsigned i=0; i<path.size(); i++)
    {
      unsigned long switches = 0;
      unsigned long separations = 0;

      //determine which anchor is represented by this edge
      std::shared_ptr<Anchor> cur_anchor = (path[i])->get_anchor();
      std::shared_ptr<xiMatrixEntry> at_anchor = cur_anchor->get_entry();

      debug() << "  step" << i << "of the short path: crossing anchor at ("<< cur_anchor->get_x() << "," << cur_anchor->get_y() << ") into cell" << mesh.FID((path[i])->get_face());

      //if this is a strict anchor, then there can be switches and separations
      if(at_anchor->down != nullptr && at_anchor->left != nullptr) //then this is a strict anchor
      {
          count_switches_and_separations(at_anchor, cur_anchor->is_above(), switches, separations);
      }
      else    //this is a non-strict anchor, so there can be separations but not switches
      {
          std::shared_ptr<xiMatrixEntry> generator = (at_anchor->down != nullptr) ? at_anchor->down : at_anchor->left;

          if((cur_anchor->is_above() && generator == at_anchor->down) || (!cur_anchor->is_above() && generator == at_anchor->left))
              //then merge classes
          {
              separations += generator->low_count * at_anchor->low_count + generator->high_count * at_anchor->high_count;
              merge_grade_lists(at_anchor, generator);
          }
          else    //then split classes
          {
              do_separations(at_anchor, generator, (at_anchor->y == generator->y));
              separations += generator->low_count * at_anchor->low_count + generator->high_count * at_anchor->high_count;
          }
      }

      //store data
      cur_anchor->set_weight(switches + separations/4);     //we expect that each separation produces a transposition about 25% of the time

      debug() << "     edge weight:" << cur_anchor->get_weight() << "; (" << switches << "," << separations << ")";

    }//end path traversal
}//end set_anchor_weights()

//function to clear the levelset lists -- e.g., following the edge-weight calculation
void PersistenceUpdater::clear_levelsets()
{
    xi_matrix.clear_grade_lists();
}

//stores multigrade info for the persistence computations (data structures prepared with respect to a near-vertical line positioned to the right of all \xi support points)
//  that is, this function creates the level sets of the lift map
//  low is true for simplices of dimension hom_dim, false for simplices of dimension hom_dim+1
//NOTE: this function has been updated for the new (unfactored) lift map of August 2015
void PersistenceUpdater::store_multigrades(IndexMatrix* ind, bool low)
{
    if(verbosity >= 6) { debug() << "STORING MULTIGRADES: low =" << low; }

    //initialize linked list to track the "frontier"
    typedef std::list<std::shared_ptr<xiMatrixEntry>> Frontier;
    Frontier frontier;

    //loop through rows of xiSupportMatrix, from top to bottom
    for(unsigned y = ind->height(); y-- > 0; )  //y counts down from (ind->height() - 1) to 0
    {
        //update the frontier for row y:
        //  if the last element of frontier has the same x-coord as cur, then replace that element with cur
        //  otherwise, append cur to the end of frontier
        std::shared_ptr<xiMatrixEntry> cur = xi_matrix.get_row(y);
        if(cur != nullptr)
        {
            Frontier::iterator it = frontier.end();  //the past-the-end element of frontier
            if(it != frontier.begin())  //then the frontier is not empty
            {
                --it;  //the last element of frontier
                if((*it)->x == cur->x)  //then erase the last element of frontier
                    frontier.erase(it);
            }

            //append cur to the end of the frontier
            frontier.push_back(cur);
        }

        //store all multigrades and simplices whose y-grade is y
        Frontier::iterator it = frontier.begin();
        for(unsigned x = ind->width(); x-- > 0; )  //x counts down from (ind->width() - 1) to 0
        {
            //get range of column indexes for simplices at multigrade (x,y)
            int last_col = ind->get(y, x);  //arguments are row, then column
            int first_col = -1;
            if(x > 0)
                first_col = ind->get(y, x-1);
            else if(y > 0)
                first_col = ind->get(y-1, ind->width()-1);

            //if there are any simplices at (x,y),
            //    and if x is not greater than the x-coordinate of the rightmost element of the frontier,
            //    then map multigrade (x,y) to the last element of the frontier such that x <= (*it)->x
            if(last_col > first_col && it != frontier.end() && x <= (*it)->x )
            {
                //advance the iterator to the first element of the frontier such that (*it)->x < x
                while( it != frontier.end() && (*it)->x >= x )
                    ++it;

                //back up one position, to the last element of the frontier such that (*it)->x >= x
                --it;

                //now map the multigrade to the xi support entry
                (*it)->add_multigrade(x, y, last_col - first_col, last_col, low);

                if(verbosity >= 6) { debug() << "    simplices at (" << x << "," << y << "), in columns" << (first_col + 1) << "to" << last_col << ", mapped to xiMatrixEntry at (" << (*it)->x << ", " << (*it)->y << ")"; }
            }
        }//end x loop
    }//end y loop
}//end store_multigrades()

//finds the proper order of simplexes for the persistence calculation (with respect to a near-vertical line positioned to the right of all \xi support points)
//  NOTE: within each equivalence class, multigrades will occur in lexicographical order
//  PARAMETERS:
//    low is true for simplices of dimension hom_dim, false for simplices of dimension hom_dim+1
//    simplex_order will be filled with a map : dim_index --> order_index for simplices of the given dimension
//           If a simplex with dim_index i does not appear in the order (i.e. its grade is not less than the LUB of all xi support points), then simplex_order[i] = -1.
//  RETURN VALUE: the number of simplices in the order
unsigned PersistenceUpdater::build_simplex_order(IndexMatrix* ind, bool low, std::vector<int>& simplex_order)
{
    //count the number of simplices that will be in the order (i.e. simplices with grades less than the LUB of all xi support points)
    unsigned num_simplices = 0;
    for(unsigned row = 0; row < xi_matrix.height(); row++)
    {
        std::shared_ptr<xiMatrixEntry> cur = xi_matrix.get_row(row);
        if(cur == nullptr)
            continue;
        std::list<std::shared_ptr<Multigrade>>* mgrades = (low) ? &(cur->low_simplices) : &(cur->high_simplices);
        for(std::list<std::shared_ptr<Multigrade>>::iterator it = mgrades->begin(); it != mgrades->end(); ++it)
        {
            num_simplices += (*it)->num_cols;
        }
    }

    //we will create the map starting by identifying the order index of each simplex, starting with the last simplex
    int o_index = num_simplices - 1;

    //prepare the vector
    simplex_order.clear();
    simplex_order.resize(ind->last() + 1, -1);  //all entries -1 by default

    //consider the rightmost xiMatrixEntry in each row
    for(unsigned row = xi_matrix.height(); row-- > 0; )  //row counts down from (xi_matrix->height() - 1) to 0
    {
        std::shared_ptr<xiMatrixEntry> cur = xi_matrix.get_row(row);
        if(cur == nullptr)
            continue;

        if(verbosity >= 6) { debug() << "----xiMatrixEntry (" << cur->x << "," << cur->y << ")"; }

        //store index of rightmost column that is mapped to this equivalence class
        int* cur_ind = (low) ? &(cur->low_index) : &(cur->high_index);
        *cur_ind = o_index;

        //get the multigrade list for this xiMatrixEntry
        std::list<std::shared_ptr<Multigrade>>* mgrades = (low) ? &(cur->low_simplices) : &(cur->high_simplices);

        //sort the multigrades in lexicographical order
        mgrades->sort([](std::shared_ptr<Multigrade> a, std::shared_ptr<Multigrade> b){return Multigrade::LexComparator(*a, *b);});

        //store map values for all simplices at these multigrades
        for(std::list<std::shared_ptr<Multigrade>>::iterator it = mgrades->begin(); it != mgrades->end(); ++it)
        {
            std::shared_ptr<Multigrade> mg = *it;
            if(verbosity >= 6) { debug() << "  multigrade (" << mg->x << "," << mg->y << ") has" << mg->num_cols << "simplices with last dim_index" << mg->simplex_index << "which will map to order_index" << o_index; }

            for(unsigned s=0; s < mg->num_cols; s++)  // simplex with dim_index (mg->simplex_index - s) has order_index o_index
            {
                simplex_order[mg->simplex_index - s] = o_index;
                o_index--;
            }
        }

        //if any simplices of the specified dimension were mapped to this equivalence class, then store information about this class
        if(*cur_ind != o_index)
        {
            if(low)
                lift_low.insert( std::pair<unsigned, std::shared_ptr<xiMatrixEntry>>(*cur_ind, cur) );
            else
                lift_high.insert( std::pair<unsigned, std::shared_ptr<xiMatrixEntry>>(*cur_ind, cur) );
        }
    }//end for(row > 0)

    return num_simplices;
}//end build_simplex_order()

//counts the number of transpositions that will happen if we cross an anchor and do vineyeard-updates
//this function DOES NOT MODIFY the xiSupportMatrix
unsigned long PersistenceUpdater::count_transpositions(std::shared_ptr<xiMatrixEntry> anchor, bool from_below)
{
    //identify entries
    std::shared_ptr<xiMatrixEntry> first = from_below ? anchor->down : anchor->left;
    std::shared_ptr<xiMatrixEntry> second = from_below ? anchor->left : anchor->down;
    std::shared_ptr<xiMatrixEntry> temp(new xiMatrixEntry(anchor->left->x, anchor->down->y));

    //counters
    unsigned long count = 0;
    unsigned first_simplices_low = 0;
    unsigned first_simplices_high = 0;
    unsigned second_simplices_low = 0;
    unsigned second_simplices_high = 0;

    //count transpositions that occur when we separate out the grades that lift to the anchor from those that lift to second
    count_transpositions_from_separations(anchor, second, from_below, true, count, second_simplices_low);
    count_transpositions_from_separations(anchor, second, from_below, false, count, second_simplices_high);

    //count transpositions that occur when we separate out the grades that lift to GLB(first, second) from those that lift to first
    unsigned temp_simplices = 0;
    count_transpositions_from_separations(first, temp, from_below, true, count, temp_simplices);
    first_simplices_low = first->low_count - temp_simplices;
    temp_simplices = 0;
    count_transpositions_from_separations(first, temp, from_below, false, count, temp_simplices);
    first_simplices_high = first->high_count - temp_simplices;

    //count switches
    count += ((unsigned long) first_simplices_low) * ((unsigned long) second_simplices_low);
    count += ((unsigned long) first_simplices_high) * ((unsigned long) second_simplices_high);

    return count;
}//end count_transpositions()

//counts the number of transpositions that result from separations
//this function DOES NOT MODIFY the xiSupportMatrix
void PersistenceUpdater::count_transpositions_from_separations(std::shared_ptr<xiMatrixEntry> greater, std::shared_ptr<xiMatrixEntry> lesser, bool horiz, bool low, unsigned long& count_trans, unsigned& count_lesser)
{
    int gr_col = greater->low_index;
    int cur_col = gr_col;
    std::list<std::shared_ptr<Multigrade>> grades = low ? greater->low_simplices : greater->high_simplices;
    for(std::list<std::shared_ptr<Multigrade>>::iterator it = grades.begin(); it != grades.end(); ++it)
    {
        std::shared_ptr<Multigrade> cur_grade = *it;
        if((horiz && cur_grade->x > lesser->x) || (!horiz && cur_grade->y > lesser->y))   //then there will be transpositions from separations
        {
            count_trans += cur_grade->num_cols * (gr_col - cur_col);
            gr_col -= cur_grade->num_cols;
        }
        else
            count_lesser += cur_grade->num_cols;
        cur_col -= cur_grade->num_cols;
    }
}//end count_transpositions_from_separations()

//moves grades associated with xiMatrixEntry greater, that come before xiMatrixEntry lesser in R^2, so that they become associated with lesser
//  precondition: no grades lift to lesser (it has empty level sets under the lift map)
unsigned long PersistenceUpdater::split_grade_lists(std::shared_ptr<xiMatrixEntry> greater, std::shared_ptr<xiMatrixEntry> lesser, bool horiz)
{
    unsigned long swap_counter = 0;

    //low simplices
    int gr_col = greater->low_index;
    int cur_col = gr_col;
    std::list<std::shared_ptr<Multigrade>> grades = greater->low_simplices;
    greater->low_simplices.clear();
    for(std::list<std::shared_ptr<Multigrade>>::iterator it = grades.begin(); it != grades.end(); ++it)
    {
        std::shared_ptr<Multigrade> cur_grade = *it;
        if((horiz && cur_grade->x > lesser->x) || (!horiz && cur_grade->y > lesser->y))  //then this grade lifts to greater, so move columns to the right
        {
            if(cur_col != gr_col)   //then we must move the columns
                swap_counter += move_low_columns(cur_col, cur_grade->num_cols, gr_col);

            greater->low_simplices.push_back(cur_grade);
            gr_col -= cur_grade->num_cols;
        }
        else    //then this grade lifts to lesser, so update lift map, but no need to move columns
            lesser->low_simplices.push_back(cur_grade);

        cur_col -= cur_grade->num_cols;
    }
    lesser->low_index = gr_col;
    lesser->low_count = gr_col - cur_col;
    greater->low_count = greater->low_index - lesser->low_index;

    //high simplices
    gr_col = greater->high_index;
    cur_col = gr_col;
    grades = greater->high_simplices;
    greater->high_simplices.clear();
    for(std::list<std::shared_ptr<Multigrade>>::iterator it = grades.begin(); it != grades.end(); ++it)
    {
        std::shared_ptr<Multigrade> cur_grade = *it;
        if((horiz && cur_grade->x > lesser->x) || (!horiz && cur_grade->y > lesser->y))  //then this grade lifts to greater, so move columns to the right
        {
            if(cur_col != gr_col)   //then we must move the columns
                swap_counter += move_high_columns(cur_col, cur_grade->num_cols, gr_col);

            greater->high_simplices.push_back(cur_grade);
            gr_col -= cur_grade->num_cols;
        }
        else    //then this grade lifts to lesser, so update lift map, but no need to move columns
            lesser->high_simplices.push_back(cur_grade);

        cur_col -= cur_grade->num_cols;
    }
    lesser->high_index = gr_col;
    lesser->high_count = gr_col - cur_col;
    greater->high_count = greater->high_index - lesser->high_index;

    return swap_counter;
}//end split_grade_lists()

//splits grade lists and updates the permutation vectors, but does NOT do vineyard updates
void PersistenceUpdater::split_grade_lists_no_vineyards(std::shared_ptr<xiMatrixEntry> greater, std::shared_ptr<xiMatrixEntry> lesser, bool horiz)
{
  //STEP 1: update the lift map for all multigrades and store the current column index for each multigrade

    //first, low simpilices
    int gr_col = greater->low_index;
    int cur_col = gr_col;
    std::list<std::shared_ptr<Multigrade>> grades = greater->low_simplices;
    greater->low_simplices.clear();       ///this isn't so efficient...
    for(std::list<std::shared_ptr<Multigrade>>::iterator it = grades.begin(); it != grades.end(); ++it)
    {
        std::shared_ptr<Multigrade> cur_grade = *it;
        cur_grade->simplex_index = cur_col;
        if((horiz && cur_grade->x > lesser->x) || (!horiz && cur_grade->y > lesser->y))  //then this grade lifts to greater
        {
            greater->low_simplices.push_back(cur_grade);
            gr_col -= cur_grade->num_cols;
        }
        else    //then this grade lifts to lesser
            lesser->low_simplices.push_back(cur_grade);

        cur_col -= cur_grade->num_cols;
    }
    lesser->low_index = gr_col;
    lesser->low_count = gr_col - cur_col;
    greater->low_count = greater->low_index - lesser->low_index;

    //now high simplices
    gr_col = greater->high_index;
    cur_col = gr_col;
    std::list<std::shared_ptr<Multigrade>> grades_h = greater->high_simplices;
    greater->high_simplices.clear();       ///this isn't so efficient...
    for(std::list<std::shared_ptr<Multigrade>>::iterator it = grades_h.begin(); it != grades_h.end(); ++it)
    {
        std::shared_ptr<Multigrade> cur_grade = *it;
        cur_grade->simplex_index = cur_col;
        if((horiz && cur_grade->x > lesser->x) || (!horiz && cur_grade->y > lesser->y))  //then this grade lifts to greater
        {
            greater->high_simplices.push_back(cur_grade);
            gr_col -= cur_grade->num_cols;
        }
        else    //then this grade lifts to lesser
            lesser->high_simplices.push_back(cur_grade);

        cur_col -= cur_grade->num_cols;
    }
    lesser->high_index = gr_col;
    lesser->high_count = gr_col - cur_col;
    greater->high_count = greater->high_index - lesser->high_index;

  //STEP 2: traverse grades (backwards) in the new order and update the permutation vectors to reflect the new order on matrix columns

    //temporary data structures
    std::shared_ptr<xiMatrixEntry> cur_entry = greater;
    int low_col = cur_entry->low_index;
    int high_col = cur_entry->high_index;

    //loop over xiMatrixEntrys
    while(true) //loop ends with break statement
    {
        //update positions of "low" simplices for this entry
        for(std::list<std::shared_ptr<Multigrade>>::iterator it = cur_entry->low_simplices.begin(); it != cur_entry->low_simplices.end(); ++it)
        {
            std::shared_ptr<Multigrade> cur_grade = *it;
            for(unsigned i=0; i<cur_grade->num_cols; i++)
            {
                //column currently in position (cur_grade->simplex_index - i) has new position low_col
                unsigned original_position = inv_perm_low[cur_grade->simplex_index - i];
                perm_low[original_position] = low_col;
                low_col--;
            }
        }

        //update positions of "high" simplices for this entry
        for(std::list<std::shared_ptr<Multigrade>>::iterator it = cur_entry->high_simplices.begin(); it != cur_entry->high_simplices.end(); ++it)
        {
            std::shared_ptr<Multigrade> cur_grade = *it;
            for(unsigned i=0; i<cur_grade->num_cols; i++)
            {
                //column currently in position (cur_grade->simplex_index - i) has new position high_col
                unsigned original_position = inv_perm_high[cur_grade->simplex_index - i];
                perm_high[original_position] = high_col;
                high_col--;
            }
        }

        //move to next entry
        if(cur_entry == greater)
            cur_entry = lesser;
        else
            break;
    }//end while

    //fix inverse permutation vectors -- is there a better way to do this?
    for(unsigned i=0; i < perm_low.size(); i++)
        inv_perm_low[perm_low[i]] = i;
    for(unsigned i=0; i < perm_high.size(); i++)
        inv_perm_high[perm_high[i]] = i;

}//end split_grade_lists_no_vineyards()

//moves all grades associated with xiMatrixEntry lesser so that they become associated with xiMatrixEntry greater
void PersistenceUpdater::merge_grade_lists(std::shared_ptr<xiMatrixEntry> greater, std::shared_ptr<xiMatrixEntry> lesser)
{
    //low simplices
    greater->low_simplices.splice(greater->low_simplices.end(), lesser->low_simplices);
    greater->low_count += lesser->low_count;
    lesser->low_count = 0;

    //high simplices
    greater->high_simplices.splice(greater->high_simplices.end(), lesser->high_simplices);
    greater->high_count += lesser->high_count;
    lesser->high_count = 0;
}//end merge_grade_lists()

//moves columns from an equivalence class given by std::shared_ptr<xiMatrixEntry> first to their new positions after or among the columns in the equivalence class given by std::shared_ptr<xiMatrixEntry> second
// the boolean argument indicates whether an anchor is being crossed from below (or from above)
// this version updates the permutation vectors required for the "reset" approach
///NOTE: this function has been updated for the July/August 2015 bug fix
unsigned long PersistenceUpdater::move_columns(std::shared_ptr<xiMatrixEntry> first, std::shared_ptr<xiMatrixEntry> second, bool from_below)
{
    ///DEBUGGING
    if(first->low_index + second->low_count != second->low_index || first->high_index + second->high_count != second->high_index)
    {
        debug() << "  ===>>> ERROR: swapping non-consecutive column blocks!";
    }

    //get column indexes (so we know which columns to move)
    int low_col = first->low_index;   //rightmost column index of low simplices for the block that moves
    int high_col = first->high_index; //rightmost column index of high simplices for the block that moves

    //set column indexes for the first class to their final position
    first->low_index = second->low_index;
    first->high_index = second->high_index;

    //initialize counter
    unsigned long swap_counter = 0;

    //move all "low" simplices for xiMatrixEntry first (start with rightmost column, end with leftmost)
    for(std::list<std::shared_ptr<Multigrade>>::iterator it = first->low_simplices.begin(); it != first->low_simplices.end(); ) //NOTE: iterator advances in loop
    {
        std::shared_ptr<Multigrade> cur_grade = *it;

        if( (from_below && cur_grade->x > second->x) || (!from_below && cur_grade->y > second->y) )
            //then move columns at cur_grade past columns at xiMatrixEntry second; lift map does not change ( lift : multigrades --> xiSupportElements )
        {
            swap_counter += move_low_columns(low_col, cur_grade->num_cols, second->low_index);
            second->low_index -= cur_grade->num_cols;
            ++it;
        }
        else    //then cur_grade now lifts to xiMatrixEntry second; columns don't move
        {
            //associate cur_grade with second
            second->insert_multigrade(cur_grade, true);
            it = first->low_simplices.erase(it);    //NOTE: advances the iterator!!!

            //update column counts
            first->low_count -= cur_grade->num_cols;
            second->low_count += cur_grade->num_cols;
        }

        //update column index
        low_col -= cur_grade->num_cols;
    }//end "low" simplex loop

    //move all "high" simplices for xiMatrixEntry first (start with rightmost column, end with leftmost)
    for(std::list<std::shared_ptr<Multigrade>>::iterator it = first->high_simplices.begin(); it != first->high_simplices.end(); ) //NOTE: iterator advances in loop
    {
        std::shared_ptr<Multigrade> cur_grade = *it;

//        debug() << "  ====>>>> moving high simplices at grade (" << cur_grade->x << "," << cur_grade->y << ")";

        if( (from_below && cur_grade->x > second->x) || (!from_below && cur_grade->y > second->y) )
            //then move columns at cur_grade past columns at xiMatrixEntry second; lift map does not change ( lift : multigrades --> xiSupportElements )
        {
            swap_counter += move_high_columns(high_col, cur_grade->num_cols, second->high_index);
            second->high_index -= cur_grade->num_cols;
            ++it;
        }
        else    //then cur_grade now lifts to xiMatrixEntry second; columns don't move
        {
//            debug() << "====>>>> simplex at (" << cur_grade->x << "," << cur_grade->y << ") now lifts to (" << second->x << "," << second->y << ")";

            //associate cur_grade with second
            second->insert_multigrade(cur_grade, false);
            it = first->high_simplices.erase(it);    //NOTE: advances the iterator!!!

            //update column counts
            first->high_count -= cur_grade->num_cols;
            second->high_count += cur_grade->num_cols;
        }

        //update column index
        high_col -= cur_grade->num_cols;
    }//end "high" simplex loop

    ///DEBUGGING
    if(second->low_index + first->low_count != first->low_index || second->high_index + first->high_count != first->high_index)
    {
        debug() << "  ===>>> ERROR: swap resulted in non-consecutive column blocks!";
    }
    return swap_counter;
}//end move_columns()

//moves a block of n columns, the rightmost of which is column s, to a new position following column t (NOTE: assumes s <= t)
// this version maintains the permutation arrays required for the "reset" approach
unsigned long PersistenceUpdater::move_low_columns(int s, unsigned n, int t)
{
//    debug() << "   --Transpositions for low simplices: [" << s << "," << n << "," << t << "]:" << (n*(t-s)) << "total";
    if(s > t)
    {
        debug() << "    ===>>> ERROR: illegal column move";
    }

    for(unsigned c=0; c<n; c++) //move column that starts at s-c
    {
        for(int i=s; i<t; i++)
        {
            unsigned a = i - c;
            unsigned b = a + 1;

            //update the permutation vectors
            unsigned s = inv_perm_low[a];
            unsigned t = inv_perm_low[b];
            inv_perm_low[a] = t;
            inv_perm_low[b] = s;
            perm_low[t] = a;
            perm_low[s] = b;

            //now for the vineyards algorithm
            vineyard_update_low(a);

            /// TESTING ONLY - FOR CHECKING THAT D=RU
            if(testing)
            {
                D_low->swap_columns(a, false);
                D_high->swap_rows(a, false);
            }
        }//end for(i=...)
    }//end for(c=...)

    return n*(t-s);
}//end move_low_columns()


//moves a block of n columns, the rightmost of which is column s, to a new position following column t (NOTE: assumes s <= t)
// this version maintains the permutation arrays required for the "reset" approach
unsigned long PersistenceUpdater::move_high_columns(int s, unsigned n, int t)
{
//    debug() << "   --Transpositions for high simplices: [" << s << "," << n << "," << t << "]:" << (n*(t-s)) << "total";
    if(s > t)
    {
        debug() << "    ===>>> ERROR: illegal column move";
    }

    for(unsigned c=0; c<n; c++) //move column that starts at s-c
    {
        for(int i=s; i<t; i++)
        {
            unsigned a = i - c;
            unsigned b = a + 1;

            //update the permutation vectors
            unsigned s = inv_perm_high[a];
            unsigned t = inv_perm_high[b];
            inv_perm_high[a] = t;
            inv_perm_high[b] = s;
            perm_high[t] = a;
            perm_high[s] = b;

            //now for the vineyards algorithm
            vineyard_update_high(a);

            /// TESTING ONLY - FOR CHECKING THAT D=RU
            if(testing)
            {
                D_high->swap_columns(a, false);
            }
        }//end for(i=...)
    }//end for(c=...)

    return n*(t-s);
}//end move_high_columns()

//performs a vineyard update corresponding to the transposition of columns a and (a + 1)
//  for LOW simplices
void PersistenceUpdater::vineyard_update_low(unsigned a)
{
    unsigned b = a + 1;

    bool a_pos = (R_low->low(a) == -1);    //true iff simplex corresponding to column a is positive
    bool b_pos = (R_low->low(b) == -1);    //true iff simplex corresponding to column b=a+1 is positive

    if(a_pos)  //simplex a is positive (Vineyards paper - Cases 1 and 4)
    {
        if(b_pos)   //simplex b is positive (Case 1)
        {
            //look for columns k and l in RH with low(k)=a, low(l)=b, and RH(a,l)=1 -- if these exist, then we must fix matrix RH following row/column swaps (Case 1.1)
            int k = R_high->find_low(a);
            int l = R_high->find_low(b);
            bool RHal = (l > -1 && R_high->entry(a, l));  //entry (a,l) in matrix RH

            //ensure that UL[a,b]=0
            U_low->clear(a, b);

            //transpose rows and columns (don't need to swap columns of RL, because these columns are zero)
            U_low->swap_columns(a);
            U_low->swap_rows(a);

            //swap rows, and fix RH if necessary
            if(k > -1 && RHal)  //case 1.1
            {
                if(k < l)
                {
                    R_high->swap_rows(a, true);  //in this case, low entries change
                    R_high->add_column(k, l);
                    U_high->add_row(l, k);
                }
                else
                {
                    R_high->swap_rows(a, false);  //in this case, low entries do not change
                    R_high->add_column(l, k);
                    U_high->add_row(k, l);
                }
            }
            else
                R_high->swap_rows(a, !RHal);  //in this case, only necessary to update low entries if RH(a,l)=0 or if column l does not exist
        }
        else    //simplex b is negative (Case 4)
        {
            //ensure that UL[a,b]=0
            U_low->clear(a, b);

            //transpose rows and columns and update low arrays
            R_low->swap_columns(a, true);
            R_high->swap_rows(a, true);
            U_low->swap_columns(a);
            U_low->swap_rows(a);
        }
    }
    else    //simplex a is negative (Vineyards paper - Cases 2 and 3)
    {
        if(b_pos)   //simplex b is positive (Case 3)
        {
            //look for column l in RH with low(l)=b and RH(a,l)=1
            int l = R_high->find_low(b);
            bool RHal = (l > -1 && R_high->entry(a, l));    //entry (a,l) in matrix RH

            //transpose rows of R; update low array if necessary
            R_high->swap_rows(a, !RHal);

            if(U_low->entry(a, b))    //case 3.1 -- here, R = RWPW, so no further action required on R
            {
               U_low->add_row(b, a);
               U_low->swap_rows(a);
               U_low->add_row(b, a);
            }
            else    //case 3.2
            {
                R_low->swap_columns(a, true);
                U_low->swap_rows(a);
            }
        }
        else    //simplex b is negative (Case 2)
        {
            //transpose rows of R
            R_high->swap_rows(a, false);   //neither of these rows contain lowest 1's in any column

            if(U_low->entry(a, b)) //case 2.1
            {
                U_low->add_row(b, a);  //so that U will remain upper-triangular
                U_low->swap_rows(a);   //swap rows of U

                if(R_low->low(a) < R_low->low(b)) //case 2.1.1
                {
                    R_low->add_column(a, b);       //necessary due to the row addition on U; this doesn't change low entries
                    R_low->swap_columns(a, true);  //now swap columns of R and update low entries
                }
                else //case 2.1.2
                {
                    R_low->add_column(a, b);       //necessary due to the row addition on U; this doesn't change low entries
                    R_low->swap_columns(a, false); //now swap columns of R but DO NOT update low entries
                    R_low->add_column(a, b);       //restore R to reduced form; low entries now same as they were initially
                    U_low->add_row(b, a);          //necessary due to column addition on R
                }
            }
            else    //case 2.2
            {
                R_low->swap_columns(a, true);  //swap columns of R and update low entries
                U_low->swap_rows(a);           //swap rows of U
            }
        }

        //finally, for cases 2 and 3, transpose columns of U
        U_low->swap_columns(a);
    }
}//end vineyard_update_low()

//performs a vineyard update corresponding to the transposition of columns a and (a + 1)
//  for HIGH simplices
void PersistenceUpdater::vineyard_update_high(unsigned a)
{
    unsigned b = a + 1;

    bool a_pos = (R_high->low(a) == -1);    //true iff simplex corresponding to column a is positive
    bool b_pos = (R_high->low(b) == -1);    //true iff simplex corresponding to column b is positive

    if(a_pos)   //simplex a is positive, so its column is zero, and the fix is easy  (Vineyards paper - Cases 1 and 4)
    {
        if(!b_pos)   //only have to swap columns of R if column b is nonzero
            R_high->swap_columns(a, true);

        //ensure that UL[a,b]=0
        U_high->clear(a, b);

        //transpose rows and columns of U
        U_high->swap_columns(a);
        U_high->swap_rows(a);

        //done -- we don't care about the ROWS corresponding to simplices a and b, because we don't care about the boundaries of (d+2)-simplices
    }
    else    //simplex a is negative (Vineyards paper - Cases 2 and 3)
    {
        if(b_pos)   //simplex b is positive (Case 3)
        {
            if(U_high->entry(a, b))    //case 3.1 -- here, R = RWPW, so no further action required on R
            {
               U_high->add_row(b, a);
               U_high->swap_rows(a);
               U_high->add_row(b, a);
            }
            else    //case 3.2
            {
                R_high->swap_columns(a, true);
                U_high->swap_rows(a);
            }
        }
        else    //simplex b is negative (Case 2)
        {
            if(U_high->entry(a, b)) //case 2.1
            {
                U_high->add_row(b, a);  //so that U will remain upper-triangular
                U_high->swap_rows(a);   //swap rows of U

                if(R_high->low(a) < R_high->low(b)) //case 2.1.1
                {
                    R_high->add_column(a, b);       //necessary due to the row addition on U; this doesn't change low entries
                    R_high->swap_columns(a, true);  //now swap columns of R and update low entries
                }
                else //case 2.1.2
                {
                    R_high->add_column(a, b);       //necessary due to the row addition on U; this doesn't change low entries
                    R_high->swap_columns(a, false); //now swap columns of R but DO NOT update low entries
                    R_high->add_column(a, b);       //restore R to reduced form; low entries now same as they were initially
                    U_high->add_row(b, a);          //necessary due to column addition on R
                }
            }
            else    //case 2.2
            {
                R_high->swap_columns(a, true);  //swap columns and update low entries
                U_high->swap_rows(a);           //swap rows of U
            }
        }

        //finally, for Cases 2 and 3, transpose columns of U
        U_high->swap_columns(a);
    }
}//end vineyard update_high()


//swaps two blocks of columns by updating the total order on columns, then rebuilding the matrices and computing a new RU-decomposition
void PersistenceUpdater::update_order_and_reset_matrices(std::shared_ptr<xiMatrixEntry> first, std::shared_ptr<xiMatrixEntry> second, bool from_below, MapMatrix_Perm* RL_initial, MapMatrix_Perm* RH_initial)
{
  //STEP 1: update the lift map for all multigrades and store the current column index for each multigrade

    //store current column index for each multigrade that lifts to xiMatrixEntry second
    int low_col = second->low_index;
    for(std::list<std::shared_ptr<Multigrade>>::iterator it = second->low_simplices.begin(); it != second->low_simplices.end(); ++it) //starts with rightmost column, ends with leftmost
    {
        (*it)->simplex_index = low_col;
        low_col -= (*it)->num_cols;
    }
    int high_col = second->high_index;
    for(std::list<std::shared_ptr<Multigrade>>::iterator it = second->high_simplices.begin(); it != second->high_simplices.end(); ++it) //starts with rightmost column, ends with leftmost
    {
        (*it)->simplex_index = high_col;
        high_col -= (*it)->num_cols;
    }

    //get column indexes for the first equivalence class
    low_col = first->low_index;   //rightmost column index of low simplices for the equivalence class to move
    high_col = first->high_index; //rightmost column index of high simplices for the equivalence class to move

    //set column indexes for the first class to their final position
    first->low_index = second->low_index;
    first->high_index = second->high_index;

    //store current column index and update the lift map for each multigrade that lifts to xiMatrixEntry first
    //"low" simplices (start with rightmost column, end with leftmost)
    for(std::list<std::shared_ptr<Multigrade>>::iterator it = first->low_simplices.begin(); it != first->low_simplices.end(); ) //NOTE: iterator advances in loop
    {
        std::shared_ptr<Multigrade> cur_grade = *it;

        //remember current position of this grade
        cur_grade->simplex_index = low_col;

        if( (from_below && cur_grade->x > second->x) || (!from_below && cur_grade->y > second->y) )
            //then move columns at cur_grade past columns at xiMatrixEntry second; lift map does not change ( lift : multigrades --> xiSupportElements )
        {
            second->low_index -= cur_grade->num_cols;
            ++it;
        }
        else    //then cur_grade now lifts to xiMatrixEntry second; columns don't move
        {
            //associate cur_grade with second
            second->insert_multigrade(cur_grade, true);
            it = first->low_simplices.erase(it);    //NOTE: advances the iterator!!!

            //update column counts
            first->low_count -= cur_grade->num_cols;
            second->low_count += cur_grade->num_cols;
        }

        //update column index
        low_col -= cur_grade->num_cols;
    }//end "low" simplex loop

    //"high" simplices (start with rightmost column, end with leftmost)
    for(std::list<std::shared_ptr<Multigrade>>::iterator it = first->high_simplices.begin(); it != first->high_simplices.end(); ) //NOTE: iterator advances in loop
    {
        std::shared_ptr<Multigrade> cur_grade = *it;

        //remember current position of this grade
        cur_grade->simplex_index = high_col;

        if( (from_below && cur_grade->x > second->x) || (!from_below && cur_grade->y > second->y) )
            //then move columns at cur_grade past columns at xiMatrixEntry second; lift map does not change ( lift : multigrades --> xiSupportElements )
        {
            second->high_index -= cur_grade->num_cols;
            ++it;
        }
        else    //then cur_grade now lifts to xiMatrixEntry second; columns don't move
        {
            //associate cur_grade with target
            second->insert_multigrade(cur_grade, false);
            it = first->high_simplices.erase(it);    //NOTE: advances the iterator!!!

            //update column counts
            first->high_count -= cur_grade->num_cols;
            second->high_count += cur_grade->num_cols;
        }

        //update column index
        high_col -= cur_grade->num_cols;
    }//end "high" simplex loop


  //STEP 2: traverse grades (backwards) in the new order and update the permutation vectors to reflect the new order on matrix columns

    //temporary data structures
    std::shared_ptr<xiMatrixEntry> cur_entry = first;
    low_col = first->low_index;
    high_col = first->high_index;

    //loop over xiMatrixEntrys
    while(first != second)
    {
        //update positions of "low" simplices for this entry
        for(std::list<std::shared_ptr<Multigrade>>::iterator it = cur_entry->low_simplices.begin(); it != cur_entry->low_simplices.end(); ++it)
        {
            std::shared_ptr<Multigrade> cur_grade = *it;
            for(unsigned i=0; i<cur_grade->num_cols; i++)
            {
                //column currently in position (cur_grade->simplex_index - i) has new position low_col
                unsigned original_position = inv_perm_low[cur_grade->simplex_index - i];
                perm_low[original_position] = low_col;
                low_col--;
            }
        }

        //update positions of "high" simplices for this entry
        for(std::list<std::shared_ptr<Multigrade>>::iterator it = cur_entry->high_simplices.begin(); it != cur_entry->high_simplices.end(); ++it)
        {
            std::shared_ptr<Multigrade> cur_grade = *it;
            for(unsigned i=0; i<cur_grade->num_cols; i++)
            {
                //column currently in position (cur_grade->simplex_index - i) has new position high_col
                unsigned original_position = inv_perm_high[cur_grade->simplex_index - i];
                perm_high[original_position] = high_col;
                high_col--;
            }
        }

        //move to next entry
        if(cur_entry == first)
            cur_entry = second;
        else
            break;
    }//end while

    //fix inverse permutation vectors -- is there a better way to do this?
    for(unsigned i=0; i < perm_low.size(); i++)
        inv_perm_low[perm_low[i]] = i;
    for(unsigned i=0; i < perm_high.size(); i++)
        inv_perm_high[perm_high[i]] = i;


  //STEP 3: re-build the matrix R based on the new order

    R_low->rebuild(RL_initial, perm_low);
    R_high->rebuild(RH_initial, perm_high, perm_low);


  //STEP 4: compute the new RU-decomposition

    ///TODO: should I avoid deleting and reallocating matrix U?
    delete U_low;
    U_low = R_low->decompose_RU();
    delete U_high;
    U_high = R_high->decompose_RU();

}//end update_order_and_reset_matrices()

//updates the total order on columns, rebuilds the matrices, and computing a new RU-decomposition for a NON-STRICT anchor
void PersistenceUpdater::update_order_and_reset_matrices(std::shared_ptr<xiMatrixEntry> anchor, std::shared_ptr<xiMatrixEntry> generator, MapMatrix_Perm* RL_initial, MapMatrix_Perm* RH_initial)
{
    //anything to do here?????
    //anchor and generator?????

    //re-build the matrix R based on the new order
    R_low->rebuild(RL_initial, perm_low);
    R_high->rebuild(RH_initial, perm_high, perm_low);

    //compute the new RU-decomposition
    ///TODO: should I avoid deleting and reallocating matrix U?
    delete U_low;
    U_low = R_low->decompose_RU();
    delete U_high;
    U_high = R_high->decompose_RU();

}//end update_order_and_reset_matrices()

//swaps two blocks of simplices in the total order, and returns the number of transpositions that would be performed on the matrix columns if we were doing vineyard updates
void PersistenceUpdater::count_switches_and_separations(std::shared_ptr<xiMatrixEntry> at_anchor, bool from_below, unsigned long& switches, unsigned long& seps)
{
    //identify entries
    std::shared_ptr<xiMatrixEntry> first = from_below ? at_anchor->down : at_anchor->left;
    std::shared_ptr<xiMatrixEntry> second = from_below ? at_anchor->left : at_anchor->down;
    std::shared_ptr<xiMatrixEntry> temp(new xiMatrixEntry(at_anchor->left->x, at_anchor->down->y)); //temporary entry for holding grades that come before BOTH first and second

    //separate out the grades that lift to anchor from those that lift to second
    do_separations(at_anchor, second, from_below);
    seps += second->low_count * at_anchor->low_count + second->high_count * at_anchor->high_count;
    do_separations(first, temp, from_below);
    seps += temp->low_count * first->low_count + temp->high_count * first->high_count;

    //count switches
    int i = first->low_index;
    first->low_index = second->low_index;
    second->low_index = i;
    i = first->high_index;
    first->high_index = second->high_index;
    second->high_index = i;
    switches += first->low_count * second->low_count + first->high_count * second->high_count;

    //count final separations
    seps += first->low_count * at_anchor->low_count + first->high_count * at_anchor->high_count;
    merge_grade_lists(at_anchor, first);
    seps += temp->low_count * second->low_count + temp->high_count * second->high_count;
    merge_grade_lists(second, temp);
}//end count_switches_and_separations()

//used by the previous function to split grade lists at each anchor crossing
void PersistenceUpdater::do_separations(std::shared_ptr<xiMatrixEntry> greater, std::shared_ptr<xiMatrixEntry> lesser, bool horiz)
{
    //first, low simpilicse
    int gr_col = greater->low_index;
    int cur_col = gr_col;
    std::list<std::shared_ptr<Multigrade>> grades = greater->low_simplices;
    greater->low_simplices.clear();       ///this isn't so efficient...
    for(std::list<std::shared_ptr<Multigrade>>::iterator it = grades.begin(); it != grades.end(); ++it)
    {
        std::shared_ptr<Multigrade> cur_grade = *it;
        if((horiz && cur_grade->x > lesser->x) || (!horiz && cur_grade->y > lesser->y))  //then this grade lifts to greater
        {
            greater->low_simplices.push_back(cur_grade);
            gr_col -= cur_grade->num_cols;
        }
        else    //then this grade lifts to lesser
            lesser->low_simplices.push_back(cur_grade);

        cur_col -= cur_grade->num_cols;
    }
    lesser->low_index = gr_col;
    lesser->low_count = gr_col - cur_col;
    greater->low_count = greater->low_index - lesser->low_index;

    //now high simplices
    gr_col = greater->high_index;
    cur_col = gr_col;
    std::list<std::shared_ptr<Multigrade>> grades_h = greater->high_simplices;
    greater->high_simplices.clear();       ///this isn't so efficient...
    for(std::list<std::shared_ptr<Multigrade>>::iterator it = grades_h.begin(); it != grades_h.end(); ++it)
    {
        std::shared_ptr<Multigrade> cur_grade = *it;
        if((horiz && cur_grade->x > lesser->x) || (!horiz && cur_grade->y > lesser->y))  //then this grade lifts to greater
        {
            greater->high_simplices.push_back(cur_grade);
            gr_col -= cur_grade->num_cols;
        }
        else    //then this grade lifts to lesser
            lesser->high_simplices.push_back(cur_grade);

        cur_col -= cur_grade->num_cols;
    }
    lesser->high_index = gr_col;
    lesser->high_count = gr_col - cur_col;
    greater->high_count = greater->high_index - lesser->high_index;
}//end do_separations

//swaps two blocks of columns by using a quicksort to update the matrices, then fixing the RU-decomposition (Gaussian elimination on U followed by reduction of R)
void PersistenceUpdater::quicksort_and_reduce(std::shared_ptr<xiMatrixEntry> first, std::shared_ptr<xiMatrixEntry> second, bool from_below)
{
    //update the lift map for all multigrades, storing the current column index for each multigrade


    //traverse grades in the new order and build the new order on matrix columns


    //quicksort the columns to put them in the new order, updating the permutation


    //re-build the matrix R based on the new


}//end quicksort_and_reduce()

//removes entries corresponding to xiMatrixEntry head from lift_low and lift_high
void PersistenceUpdater::remove_lift_entries(std::shared_ptr<xiMatrixEntry> entry)
{
    if(verbosity >= 9) { debug() << "    ----removing partition entries for xiMatrixEntry" << entry->index << "(" << entry->low_index << ";" << entry->high_index << ")"; }

    //low simplices
    std::map<unsigned, std::shared_ptr<xiMatrixEntry>>::iterator it1 = lift_low.find(entry->low_index);
    if(it1 != lift_low.end() && it1->second == entry)
        lift_low.erase(it1);

    //high simplices
    std::map<unsigned, std::shared_ptr<xiMatrixEntry>>::iterator it2 = lift_high.find(entry->high_index);
    if(it2 != lift_high.end() && it2->second == entry)
        lift_high.erase(it2);

}//end remove_lift_entries()

//if the equivalence class corresponding to xiMatrixEntry head has nonempty sets of "low" or "high" simplices, then this function creates the appropriate entries in lift_low and lift_high
void PersistenceUpdater::add_lift_entries(std::shared_ptr<xiMatrixEntry> entry)
{
    if(verbosity >= 9) { debug() << "    ----adding partition entries for xiMatrixEntry" << entry->index << "(" << entry->low_index << ";" << entry->high_index << ")"; }

    //low simplices
    if(entry->low_count > 0)
        lift_low.insert( std::pair<unsigned, std::shared_ptr<xiMatrixEntry>>(entry->low_index, entry) );

    //high simplices
    if(entry->high_count > 0)
        lift_high.insert( std::pair<unsigned, std::shared_ptr<xiMatrixEntry>>(entry->high_index, entry) );
}//end add_lift_entries()

//stores a barcode template in a 2-cell of the arrangement
///TODO: IMPROVE THIS!!! (store previous barcode at the simplicial level, and only examine columns that were modified in the recent update)
/// Is there a better way to handle endpoints at infinity?
void PersistenceUpdater::store_barcode_template(std::shared_ptr<Face> cell)
{
//    QDebug debug(true) = debug().nospace();
//    debug(true) << "  -----barcode: ";

    //mark this cell as visited
    cell->mark_as_visited();

    //get a reference to the barcode template object
    BarcodeTemplate& dbc = cell->get_barcode();

    //loop over all zero-columns in matrix R_low
    for(unsigned c=0; c < R_low->width(); c++)
    {
        if(R_low->col_is_empty(c))  //then simplex corresponding to column c is positive
        {
            //find index of template point corresponding to simplex c
            std::map<unsigned, std::shared_ptr<xiMatrixEntry>>::iterator tp1 = lift_low.lower_bound(c);
            unsigned a = (tp1 != lift_low.end()) ? tp1->second->index : -1;   //index is -1 iff the simplex maps to infinity
            ///TODO: CHECK -- SIMPLICES NEVER LIFT TO INFINITY NOW, RIGHT????

            //is simplex s paired?
            int s = R_high->find_low(c);
            if(s != -1)  //then simplex c is paired with negative simplex s
            {
                //find index of xi support point corresponding to simplex s
                std::map<unsigned, std::shared_ptr<xiMatrixEntry>>::iterator tp2 = lift_high.lower_bound(s);
                unsigned b = (tp2 != lift_high.end()) ? tp2->second->index : -1;   //index is -1 iff the simplex maps to infinity
                ///TODO: CHECK -- SIMPLICES NEVER LIFT TO INFINITY NOW, RIGHT????

                if(a != b)  //then we have a bar of positive length
                {
//                    debug(true) << "(" << c << "," << s << ")-->(" << a << "," << b << ") ";
                    dbc.add_bar(a, b);
                }
            }
            else //then simplex c generates an essential cycle
            {
//                debug(true) << c << "-->" << a << " ";

                dbc.add_bar(a, -1);     //b = -1 = MAX_UNSIGNED indicates this is an essential cycle
            }
        }
    }
}//end store_barcode_template()

//chooses an initial threshold by timing vineyard updates corresponding to random transpositions
unsigned long PersistenceUpdater::choose_initial_threshold(int time_for_initial_decomp)
{
    debug() << "RANDOM VINEYARD UPDATES TO CHOOSE THE INITIAL THRESHOLD";

    //make a copy of the matrices
    MapMatrix_Perm* R_low_copy = new MapMatrix_Perm(*R_low);
    MapMatrix_Perm* R_high_copy = new MapMatrix_Perm(*R_high);
    MapMatrix_RowPriority_Perm* U_low_copy = new MapMatrix_RowPriority_Perm(*U_low);
    MapMatrix_RowPriority_Perm* U_high_copy = new MapMatrix_RowPriority_Perm(*U_high);

    //other data structures
    int num_cols = R_low->width() + R_high->width();
    std::list<int> trans_list;

    //avoid trivial cases
    if(num_cols <= 3)   //need either the low or high matrix to have at least 2 columns
        return 1000;

    //determine the time for which we will do transpositions
    int trans_time = time_for_initial_decomp / 20;
    if(trans_time < 100)
        trans_time = 100;   //run for at least 100 milliseconds

    //start the timer
    Timer timer;

    //do transpositions
    debug() << "  -->Doing some random vineyard updates...";
    while(timer.elapsed() < trans_time || trans_list.size() == 0)   //do a transposition
    {
        int rand_col = rand() % (num_cols - 1);   //random integer in {0, 1, ..., num_cols - 2}

        if(rand_col + 1 < R_low->width()) //then transpose LOW columns rand_col and (rand_col + 1)
        {
            vineyard_update_low(rand_col);
            trans_list.push_back(rand_col);
        }
        else if(R_low->width() <= rand_col) //then transpose HIGH columns rand_col and (rand_col + 1)
        {
            vineyard_update_high(rand_col - R_low->width());
            trans_list.push_back(rand_col);
        }
        //note that if (rand_col + 1 == R_low->width()), then we don't do anything, since rand_col is a "low" simplex but rand_col + 1 is a "high" simplex, and these cannot swap
    }

    //do the inverse transpositions
    debug() << "  -->Undoing the random vineyard updates...";
    for(std::list<int>::reverse_iterator rit = trans_list.rbegin(); rit != trans_list.rend(); ++rit)
    {
        int col = *rit;
        if(col < R_low->width())
        {
            vineyard_update_low(col);
        }
        else
        {
            vineyard_update_high(col - R_low->width());
        }
    }

    //record the time
    trans_time = timer.elapsed();

    debug() << "  -->Did" << (2*trans_list.size()) << "vineyard updates in" << trans_time << "milliseconds.";

    //restore the matrices to the copies made at the beginning of this function
    ///TODO: is this good style?
    delete R_low;
    R_low = R_low_copy;
    delete R_high;
    R_high = R_high_copy;
    delete U_low;
    U_low = U_low_copy;
    delete U_high;
    U_high = U_high_copy;

    //return the threshold
    return (unsigned long) (((double) (2*trans_list.size()) / (double) trans_time) * time_for_initial_decomp);
}//end choose_initial_threshold()


///TESTING ONLY
/// functions to check that D=RU
void PersistenceUpdater::check_low_matrix(MapMatrix_Perm* RL, MapMatrix_RowPriority_Perm* UL)
{
    bool err_low = false;
    for(unsigned row = 0; row < D_low->height(); row++)
    {
        for(unsigned col = 0; col < D_low->width(); col++)
        {
            bool temp = false;
            for(unsigned e = 0; e < D_low->width(); e++)
                temp = ( temp != (RL->entry(row, e) && UL->entry(e, col)) );
            if(temp != D_low->entry(row, col))
                err_low = true;
       }
    }
    if(err_low)
    {
        debug() << "====>>>> MATRIX ERROR (low) AT THIS STEP!";
//        debug() << "  Reduced matrix for low simplices:";
//        RL->print();
//        debug() << "  Matrix U for low simplices:";
//        UL->print();
//        debug() << "  Matrix D for low simplices:";
//        D_low->print();
    }
    else
        debug() << "low matrix ok";
}

void PersistenceUpdater::check_high_matrix(MapMatrix_Perm* RH, MapMatrix_RowPriority_Perm* UH)
{
    bool err_high = false;
    for(unsigned row = 0; row < D_high->height(); row++)
    {
        for(unsigned col = 0; col < D_high->width(); col++)
        {
            bool temp = false;
            for(unsigned e = 0; e < D_high->width(); e++)
                temp = ( temp != (RH->entry(row, e) && UH->entry(e, col)) );
            if(temp != D_high->entry(row, col))
                err_high = true;
       }
    }
    if(err_high)
        debug() << "====>>>> MATRIX ERROR (high) AT THIS STEP!\n";
    else
        debug() << "high matrix ok";
}

void PersistenceUpdater::print_perms(Perm& per, Perm& inv)
{
    debug(true) << "  permutation: ";
    for(unsigned i=0; i<per.size(); i++)
        debug(true) << per[i] << " ";
    debug(true) << "\n  inverse permutation: ";
    for(unsigned i=0; i<inv.size(); i++)
        debug(true) << inv[i] << " ";
}

void PersistenceUpdater::print_high_partition()
{
<<<<<<< HEAD
    debug(true) << "  high partition: ";
    for(std::map<unsigned, std::shared_ptr<xiMatrixEntry>>::iterator it = lift_high.begin(); it != lift_high.end(); ++it)
        debug(true) << it->first << "->" << it->second->index << ", ";
=======
    QDebug qd = qDebug().nospace();
    qd << "  high partition: ";
    for(std::map<unsigned, xiMatrixEntry*>::iterator it = lift_high.begin(); it != lift_high.end(); ++it)
        qd << it->first << "->" << it->second->index << ", ";
}

QString PersistenceUpdater::format_milliseconds(int ms)
{
    int z = ms % 1000;
    int s = (ms/1000) % 60;
    int m = (ms/(1000*60)) % 60;
    int h = (ms/(1000*60*60));

    QString hstr = (h < 10) ? QString("0") + QString::number(h) : QString::number(h);
    QString mstr = (m < 10) ? QString("0") + QString::number(m) : QString::number(m);
    QString sstr = (s < 10) ? QString("0") + QString::number(s) : QString::number(s);
    QString zstr = (z < 100) ? QString("0") + QString::number(z) : QString::number(z);
    if(z < 10)
        zstr.prepend("0");

    return hstr + QString(":") + mstr + QString(":") + sstr + QString(".") + zstr;
>>>>>>> 00de73ed
}<|MERGE_RESOLUTION|>--- conflicted
+++ resolved
@@ -71,23 +71,15 @@
     R_high = bifiltration.get_boundary_mx(low_simplex_order, num_low_simplices, high_simplex_order, num_high_simplices);
 
     //print runtime data
-<<<<<<< HEAD
     debug() << "  --> computing initial order on simplices and building the boundary matrices took"
                << timer.elapsed() << "milliseconds";
-=======
-    qDebug().noquote() << "  --> computing initial order on simplices and building the boundary matrices took" << format_milliseconds(timer.elapsed());
->>>>>>> 00de73ed
 
     //copy the boundary matrices (R) for fast reset later
     timer.restart();
     MapMatrix_Perm* R_low_initial = new MapMatrix_Perm(*R_low);
     MapMatrix_Perm* R_high_initial = new MapMatrix_Perm(*R_high);
-<<<<<<< HEAD
     debug() << "  --> copying the boundary matrices took"
             << timer.elapsed() << "milliseconds";
-=======
-    qDebug().noquote() << "  --> copying the boundary matrices took" << format_milliseconds(timer.elapsed());
->>>>>>> 00de73ed
 
     //initialize the permutation vectors
     perm_low.resize(R_low->width());
@@ -115,11 +107,7 @@
     U_high = R_high->decompose_RU();
 
     int time_for_initial_decomp = timer.elapsed();
-<<<<<<< HEAD
     debug() << "  --> computing the RU decomposition took" << time_for_initial_decomp << "milliseconds";
-=======
-    qDebug().noquote() << "  --> computing the RU decomposition took" << format_milliseconds(time_for_initial_decomp);
->>>>>>> 00de73ed
 
     //store the barcode template in the first cell
     std::shared_ptr<Face> first_cell = mesh.topleft->get_twin()->get_face();
@@ -270,20 +258,9 @@
 
         if(num_trans < threshold)   //then we did vineyard-updates
         {
-<<<<<<< HEAD
             debug() << "    --> this step took" << step_time << "milliseconds and involved" << swap_counter << "transpositions; estimate was" << num_trans;
             if(swap_counter != num_trans)
                 debug() << "    ========>>> ERROR: transposition count doesn't match estimate!";
-            total_transpositions += swap_counter;
-            total_time_for_transpositions += step_time;
-        }
-        else
-        {
-            debug() << "    --> this step took" << step_time << "milliseconds; reset matrices to avoid" << num_trans << "transpositions";
-=======
-            qDebug().noquote() << "    --> this step took" << format_milliseconds(step_time) << " and involved" << swap_counter << "transpositions; estimate was" << num_trans;
-            if(swap_counter != num_trans)
-                qDebug() << "    ========>>> ERROR: transposition count doesn't match estimate!";
 
             if(swap_counter > 0)   //don't track time for overhead that doesn't result in any transpositions
             {
@@ -293,8 +270,7 @@
         }
         else
         {
-            qDebug().noquote() << "    --> this step took" << format_milliseconds(step_time) << "; reset matrices to avoid" << num_trans << "transpositions";
->>>>>>> 00de73ed
+            debug() << "    --> this step took" << step_time << "milliseconds; reset matrices to avoid" << num_trans << "transpositions";
             if(swap_counter > 0)
                 debug() << "    ========>>> ERROR: swaps occurred on a matrix reset!";
             number_of_resets++;
@@ -305,12 +281,8 @@
             max_time = step_time;
 
         //update the treshold
-<<<<<<< HEAD
-        if(total_time_for_transpositions > 0 && total_transpositions > total_time_for_transpositions)
-        {
-            threshold = (unsigned long) ((double) total_transpositions / (double) total_time_for_transpositions)*(total_time_for_resets/number_of_resets);
-            debug() << "       new threshold:" << threshold;
-        }
+        threshold = (unsigned long) (((double) total_transpositions / total_time_for_transpositions)*((double) total_time_for_resets/number_of_resets));
+        debug() << "       new threshold:" << threshold;
     }//end path traversal
 
     //print runtime data
@@ -320,19 +292,6 @@
     debug() << "    matrices were reset" << number_of_resets << "times when estimated number of transpositions exceeded" << threshold;
     if(number_of_resets > 0)
         debug() << "    average time for reset:" << (total_time_for_resets/number_of_resets) << "milliseconds";
-=======
-        threshold = (unsigned long) (((double) total_transpositions / total_time_for_transpositions)*((double) total_time_for_resets/number_of_resets));
-        qDebug() << "       new threshold:" << threshold;
-    }//end path traversal
-
-    //print runtime data
-    qDebug().noquote() << "DATA: path traversal and persistence updates took" << format_milliseconds(timer.elapsed());
-    qDebug().noquote() << "    max time per anchor crossing:" << format_milliseconds(max_time);
-    qDebug() << "    total number of transpositions:" << total_transpositions;
-    qDebug() << "    matrices were reset" << number_of_resets << "times when estimated number of transpositions exceeded" << threshold;
-    if(number_of_resets > 0)
-        qDebug().noquote() << "    average time for reset:" << format_milliseconds((int)(total_time_for_resets/number_of_resets));
->>>>>>> 00de73ed
 
 
   // PART 4: CLEAN UP
@@ -1628,31 +1587,7 @@
 
 void PersistenceUpdater::print_high_partition()
 {
-<<<<<<< HEAD
     debug(true) << "  high partition: ";
     for(std::map<unsigned, std::shared_ptr<xiMatrixEntry>>::iterator it = lift_high.begin(); it != lift_high.end(); ++it)
         debug(true) << it->first << "->" << it->second->index << ", ";
-=======
-    QDebug qd = qDebug().nospace();
-    qd << "  high partition: ";
-    for(std::map<unsigned, xiMatrixEntry*>::iterator it = lift_high.begin(); it != lift_high.end(); ++it)
-        qd << it->first << "->" << it->second->index << ", ";
-}
-
-QString PersistenceUpdater::format_milliseconds(int ms)
-{
-    int z = ms % 1000;
-    int s = (ms/1000) % 60;
-    int m = (ms/(1000*60)) % 60;
-    int h = (ms/(1000*60*60));
-
-    QString hstr = (h < 10) ? QString("0") + QString::number(h) : QString::number(h);
-    QString mstr = (m < 10) ? QString("0") + QString::number(m) : QString::number(m);
-    QString sstr = (s < 10) ? QString("0") + QString::number(s) : QString::number(s);
-    QString zstr = (z < 100) ? QString("0") + QString::number(z) : QString::number(z);
-    if(z < 10)
-        zstr.prepend("0");
-
-    return hstr + QString(":") + mstr + QString(":") + sstr + QString(".") + zstr;
->>>>>>> 00de73ed
 }