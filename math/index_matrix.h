/**********************************************************************
Copyright 2014-2016 The RIVET Developers. See the COPYRIGHT file at
the top-level directory of this distribution.

This file is part of RIVET.

This program is free software: you can redistribute it and/or modify
it under the terms of the GNU General Public License as published by
the Free Software Foundation, either version 3 of the License, or
(at your option) any later version.

This program is distributed in the hope that it will be useful,
but WITHOUT ANY WARRANTY; without even the implied warranty of
MERCHANTABILITY or FITNESS FOR A PARTICULAR PURPOSE.  See the
GNU General Public License for more details.

You should have received a copy of the GNU General Public License
along with this program.  If not, see <http://www.gnu.org/licenses/>.
**********************************************************************/
/**
 * \class	IndexMatrix
 * \brief	Stores a matrix of column indexes, one for each bigrade.  This, together with a MapMatrix, represents a morphism of free bigraded modules.
 * \author	Matthew L. Wright
 * \date	July 2014
 */

#ifndef __IndexMatrix_H__
#define __IndexMatrix_H__

#include <vector>

/*
An IndexMatrix is a 2-D array data structure intended to store a list of colexicographically ordered (not necessarily distinct) bigrades in a compressed fashion.  This is to be used together with the MapMatrix data structure.  In fact, the IndexMatrix   will only provide a parsimonious representation of the list under the assumption that the number of distant x-and y-grades in the list is relatively small compared to the number of items on the list.  Thus, this is an efficient representation to work with when the input bifiltration has been heavily coarsened.
*/

/*Our convention for IndexMatrices is that the entry at (row, col) is to be the greatest column index of all columns that
appear at or before (row, col) in colexicographical order, or -1
if there are no such columns.  The function get() retrieves this entry.  
 
TODO: It might be natural to have a constructor to build an index matrix from a colexically ordered list of bigrades.  Right now the construction happens in the FIRep constructor and is kind of ad hoc.  On the other hand, such a constructor seems not to fit the design of the FIRep class well, which takes pains to avoid explicitly constructing big lists of colexically ordered bigrades that we ultimately do not store or use.
 */
 
class IndexMatrix {
public:
    //Initialize each entry in the matrix to be -1.
    IndexMatrix(unsigned rows, unsigned cols);

    void set(unsigned row, unsigned col, int value);
    
    //see remarks above for explanation
    int get(unsigned row, unsigned col) const;

    int last() const;

    unsigned width() const; //returns number of columns
    unsigned height() const; //returns number of rows
<<<<<<< HEAD
    
    /*
    Input: any pair of integers in [0,row-1]x[0,col-1]
    Output: next_colex(num_rows-1,num_columns-1) returns (num_rows,0).  For all other input, returns next index in [0,row-1]x[0,col-1] w.r.t. colex order.
    NOTE: directly increments row and col.
    */
    void next_colex(unsigned& row, unsigned& col);
=======

    //utility function which gives the next index in the matrix, w.r.t. colex order.
    //NOTE: directly increments row and col.  For the last index (num_rows-1,num_columns-1), this will increment
    //to (num_rows,0) which is outside of the grid.  This edge case behavior is convenient in the firep class.
    // For input indices not in the grid, an error is thrown.
    void next_colex(int & row, int & col);
>>>>>>> d42c2a64
    
    /*
    This is a sort of "dual" to get().
    Input: any pair of integers in [0,row-1]x[0,col-1]
    Output: If mat has a column of grade (row,column) then start_index(row,col) is the index of the smallest such column.
    If mat has no such columns, then start_index(row,col) returns  the smallest index of a column with grade colexicgraphically larger than (row,col), if such a column exists, or mat.width() otherwise.
    */
    virtual unsigned start_index(unsigned& row, unsigned& col);
    
    void print() const; //prints the matrix
    
private:
    unsigned num_rows;
    unsigned num_cols;
    std::vector<int> data;
};


/*As an intermediate step in the construction of a colex-ordered basis for the kernel of a bigraded matrix, we store the columns of this matrix in lex order.  We then put them in colex order.  For this intermediate step, it is useful to have a variant of the IndexMatrix ended specifically for lex-ordered lists of bigrades.  We implement this as a child class IndexMatLex

    Note: The get() function for IndexMatrixLet is inherited from IndexMatrix, but the start_index() functions are different.
 */

class IndexMatrixLex: public IndexMat {

    //constructor
    IndexMatrixLex::IndexMatrixLex(unsigned rows, unsigned cols)
    : IndMatrix(rows,cols)
    {}
    
    //analogous to start_index for IndexMa, but defined w.r.t. lex order.
    unsigned start_index(unsigned& row, unsigned& col);

    
    
    

#endif // __IndexMatrix_H__<|MERGE_RESOLUTION|>--- conflicted
+++ resolved
@@ -29,55 +29,27 @@
 
 #include <vector>
 
-/*
-An IndexMatrix is a 2-D array data structure intended to store a list of colexicographically ordered (not necessarily distinct) bigrades in a compressed fashion.  This is to be used together with the MapMatrix data structure.  In fact, the IndexMatrix   will only provide a parsimonious representation of the list under the assumption that the number of distant x-and y-grades in the list is relatively small compared to the number of items on the list.  Thus, this is an efficient representation to work with when the input bifiltration has been heavily coarsened.
-*/
-
-/*Our convention for IndexMatrices is that the entry at (row, col) is to be the greatest column index of all columns that
-appear at or before (row, col) in colexicographical order, or -1
-if there are no such columns.  The function get() retrieves this entry.  
- 
-TODO: It might be natural to have a constructor to build an index matrix from a colexically ordered list of bigrades.  Right now the construction happens in the FIRep constructor and is kind of ad hoc.  On the other hand, such a constructor seems not to fit the design of the FIRep class well, which takes pains to avoid explicitly constructing big lists of colexically ordered bigrades that we ultimately do not store or use.
- */
- 
+// The entry at (row, col) is to be the greatest column index of all columns that
+// appear at or before (row, col) in colexicographical order, or -1
+// if there are no such columns
 class IndexMatrix {
 public:
     //Initialize each entry in the matrix to be -1.
     IndexMatrix(unsigned rows, unsigned cols);
 
     void set(unsigned row, unsigned col, int value);
-    
-    //see remarks above for explanation
     int get(unsigned row, unsigned col) const;
 
     int last() const;
 
     unsigned width() const; //returns number of columns
     unsigned height() const; //returns number of rows
-<<<<<<< HEAD
-    
-    /*
-    Input: any pair of integers in [0,row-1]x[0,col-1]
-    Output: next_colex(num_rows-1,num_columns-1) returns (num_rows,0).  For all other input, returns next index in [0,row-1]x[0,col-1] w.r.t. colex order.
-    NOTE: directly increments row and col.
-    */
-    void next_colex(unsigned& row, unsigned& col);
-=======
 
     //utility function which gives the next index in the matrix, w.r.t. colex order.
     //NOTE: directly increments row and col.  For the last index (num_rows-1,num_columns-1), this will increment
     //to (num_rows,0) which is outside of the grid.  This edge case behavior is convenient in the firep class.
     // For input indices not in the grid, an error is thrown.
     void next_colex(int & row, int & col);
->>>>>>> d42c2a64
-    
-    /*
-    This is a sort of "dual" to get().
-    Input: any pair of integers in [0,row-1]x[0,col-1]
-    Output: If mat has a column of grade (row,column) then start_index(row,col) is the index of the smallest such column.
-    If mat has no such columns, then start_index(row,col) returns  the smallest index of a column with grade colexicgraphically larger than (row,col), if such a column exists, or mat.width() otherwise.
-    */
-    virtual unsigned start_index(unsigned& row, unsigned& col);
     
     void print() const; //prints the matrix
     
@@ -85,26 +57,9 @@
     unsigned num_rows;
     unsigned num_cols;
     std::vector<int> data;
+    
+
+    
 };
 
-
-/*As an intermediate step in the construction of a colex-ordered basis for the kernel of a bigraded matrix, we store the columns of this matrix in lex order.  We then put them in colex order.  For this intermediate step, it is useful to have a variant of the IndexMatrix ended specifically for lex-ordered lists of bigrades.  We implement this as a child class IndexMatLex
-
-    Note: The get() function for IndexMatrixLet is inherited from IndexMatrix, but the start_index() functions are different.
- */
-
-class IndexMatrixLex: public IndexMat {
-
-    //constructor
-    IndexMatrixLex::IndexMatrixLex(unsigned rows, unsigned cols)
-    : IndMatrix(rows,cols)
-    {}
-    
-    //analogous to start_index for IndexMa, but defined w.r.t. lex order.
-    unsigned start_index(unsigned& row, unsigned& col);
-
-    
-    
-    
-
 #endif // __IndexMatrix_H__