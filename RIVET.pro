#-------------------------------------------------
#
# Project created by QtCreator 2014-06-24T12:13:18
#
#-------------------------------------------------

macx {
  QMAKE_CXXFLAGS+="-g -gdwarf-2 -ftemplate-depth=1024 "
  QMAKE_POST_LINK='/usr/bin/dsymutil RIVET.app/Contents/MacOS/RIVET -o RIVET.app/Contents/MacOS/RIVET.dsym'
}

CONFIG += c++11 debug

QT       += core gui \
		widgets

TARGET = RIVET
TEMPLATE = app

QMAKE_LIBDIR += /usr/local/lib #TODO: figure out how to generalize
INCLUDEPATH += $$PWD/build/msgpack/src/msgpack_project/include

SOURCES	+= main.cpp                         \
		visualizationwindow.cpp             \
		dataselectdialog.cpp                \
		dcel/dcel.cpp                       \
		dcel/arrangement.cpp                       \
		interface/control_dot.cpp           \
		#interface/input_manager.cpp         \
		interface/persistence_bar.cpp       \
		interface/persistence_diagram.cpp   \
		interface/persistence_dot.cpp       \
		interface/slice_diagram.cpp         \
		interface/slice_line.cpp            \
	    math/bool_array.cpp                 \
		math/index_matrix.cpp               \
		math/map_matrix.cpp                 \
<<<<<<< HEAD
		#math/multi_betti.cpp                \
=======
>>>>>>> ba43b950
		dcel/barcode.cpp               \
		dcel/barcode_template.cpp           \
		dcel/anchor.cpp                     \
		dcel/arrangement_message.cpp               \
		dcel/grades.cpp                     \
		#math/persistence_updater.cpp        \
		math/template_points_matrix.cpp          \
		math/template_point.cpp                   \
		interface/progressdialog.cpp        \
		computationthread.cpp               \
		interface/aboutmessagebox.cpp       \
		interface/configuredialog.cpp       \
		interface/config_parameters.cpp     \
		interface/file_input_reader.cpp \
        interface/file_writer.cpp \
        debug.cpp \
        timer.cpp \
        interface/console_interaction.cpp \
        numerics.cpp \


HEADERS  += visualizationwindow.h			\
		dataselectdialog.h					\
		dcel/dcel.h							\
		dcel/arrangement.h							\
		interface/control_dot.h				\
		interface/input_manager.h			\
		interface/persistence_bar.h			\
		interface/persistence_diagram.h		\
		interface/persistence_dot.h			\
		interface/slice_diagram.h			\
		interface/slice_line.h				\
		math/bool_array.h                 \
		math/index_matrix.h					\
		math/map_matrix.h					\
		math/multi_betti.h					\
		dcel/barcode.h	    				\
		dcel/barcode_template.h				\
		dcel/anchor.h						\
		dcel/grades.h                       \
		math/persistence_updater.h			\
		math/template_points_matrix.h			\
		math/template_point.h \
    interface/progressdialog.h \
    computationthread.h \
    interface/input_parameters.h \
    interface/aboutmessagebox.h \
    interface/configuredialog.h \
    interface/config_parameters.h \
    interface/file_input_reader.h \
    #driver.h \
    interface/file_writer.h \
<<<<<<< HEAD
    dcel/serialization.h \
=======
    cutgraph.h \
>>>>>>> ba43b950
    interface/console_interaction.h \
    numerics.h \

FORMS   += visualizationwindow.ui			\
		dataselectdialog.ui \
    interface/progressdialog.ui \
    interface/aboutmessagebox.ui \
    interface/configuredialog.ui
<|MERGE_RESOLUTION|>--- conflicted
+++ resolved
@@ -35,10 +35,7 @@
 	    math/bool_array.cpp                 \
 		math/index_matrix.cpp               \
 		math/map_matrix.cpp                 \
-<<<<<<< HEAD
 		#math/multi_betti.cpp                \
-=======
->>>>>>> ba43b950
 		dcel/barcode.cpp               \
 		dcel/barcode_template.cpp           \
 		dcel/anchor.cpp                     \
@@ -91,11 +88,7 @@
     interface/file_input_reader.h \
     #driver.h \
     interface/file_writer.h \
-<<<<<<< HEAD
     dcel/serialization.h \
-=======
-    cutgraph.h \
->>>>>>> ba43b950
     interface/console_interaction.h \
     numerics.h \
 
