--- conflicted
+++ resolved
@@ -89,16 +89,12 @@
     interface/file_input_reader.h \
     #driver.h \
     interface/file_writer.h \
-<<<<<<< HEAD
     exception.h \
-    cutgraph.h
-    
-=======
+    cutgraph.h \
     dcel/serialization.h \
     interface/console_interaction.h \
     numerics.h \
     base_64.h \
->>>>>>> 5cdfeabd
 
 FORMS   += visualizationwindow.ui			\
 		dataselectdialog.ui \
