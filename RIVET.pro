#-------------------------------------------------
#
# Project created by QtCreator 2014-06-24T12:13:18
#
#-------------------------------------------------

macx {
  QMAKE_CXXFLAGS+="-g -gdwarf-2 -ftemplate-depth=1024 "
  QMAKE_POST_LINK='/usr/bin/dsymutil RIVET.app/Contents/MacOS/RIVET -o RIVET.app/Contents/MacOS/RIVET.dsym'
}

CONFIG += c++11 debug

QT       += core gui \
		widgets

TARGET = RIVET
TEMPLATE = app

QMAKE_LIBDIR += /usr/local/lib #TODO: figure out how to generalize
LIBS        += -lboost_serialization

SOURCES	+= main.cpp                         \
		visualizationwindow.cpp             \
		dataselectdialog.cpp                \
		dcel/dcel.cpp                       \
		dcel/arrangement.cpp                       \
		interface/control_dot.cpp           \
		#interface/input_manager.cpp         \
		interface/persistence_bar.cpp       \
		interface/persistence_diagram.cpp   \
		interface/persistence_dot.cpp       \
		interface/slice_diagram.cpp         \
		interface/slice_line.cpp            \
		math/index_matrix.cpp               \
		math/map_matrix.cpp                 \
		#math/multi_betti.cpp                \
		#math/simplex_tree.cpp               \
		#math/st_node.cpp                    \
		dcel/barcode.cpp               \
		dcel/barcode_template.cpp           \
		dcel/anchor.cpp                     \
		dcel/arrangement_message.cpp               \
		dcel/grades.cpp                     \
		#math/persistence_updater.cpp        \
		math/template_points_matrix.cpp          \
		math/template_point.cpp                   \
		interface/progressdialog.cpp        \
		computationthread.cpp               \
		interface/aboutmessagebox.cpp       \
		interface/configuredialog.cpp       \
		interface/config_parameters.cpp     \
		interface/file_input_reader.cpp \
    #driver.cpp \
    interface/file_writer.cpp \
    debug.cpp \
    timer.cpp \
    interface/console_interaction.cpp \
    numerics.cpp \

HEADERS  += visualizationwindow.h			\
		dataselectdialog.h					\
		dcel/dcel.h							\
		dcel/arrangement.h							\
		interface/control_dot.h				\
		interface/input_manager.h			\
		interface/persistence_bar.h			\
		interface/persistence_diagram.h		\
		interface/persistence_dot.h			\
		interface/slice_diagram.h			\
		interface/slice_line.h				\
		math/index_matrix.h					\
		math/map_matrix.h					\
		math/multi_betti.h					\
		math/simplex_tree.h					\
		math/st_node.h						\
		interface/barcode.h					\
		dcel/barcode_template.h				\
		dcel/anchor.h						\
		dcel/grades.h                       \
		math/persistence_updater.h			\
		math/template_points_matrix.h			\
		math/template_point.h \
    interface/progressdialog.h \
    computationthread.h \
    interface/input_parameters.h \
    interface/aboutmessagebox.h \
    interface/configuredialog.h \
    interface/config_parameters.h \
    interface/file_input_reader.h \
    #driver.h \
    interface/file_writer.h \
<<<<<<< HEAD
    #exception.h \
    #cutgraph.h \
=======
    cutgraph.h \
>>>>>>> 9f6fee99
    dcel/serialization.h \
    interface/console_interaction.h \
    numerics.h \

FORMS   += visualizationwindow.ui			\
		dataselectdialog.ui \
    interface/progressdialog.ui \
    interface/aboutmessagebox.ui \
    interface/configuredialog.ui<|MERGE_RESOLUTION|>--- conflicted
+++ resolved
@@ -90,12 +90,7 @@
     interface/file_input_reader.h \
     #driver.h \
     interface/file_writer.h \
-<<<<<<< HEAD
-    #exception.h \
-    #cutgraph.h \
-=======
     cutgraph.h \
->>>>>>> 9f6fee99
     dcel/serialization.h \
     interface/console_interaction.h \
     numerics.h \
