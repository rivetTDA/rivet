/**********************************************************************
Copyright 2014-2016 The RIVET Developers. See the COPYRIGHT file at
the top-level directory of this distribution.

This file is part of RIVET.

This program is free software: you can redistribute it and/or modify
it under the terms of the GNU General Public License as published by
the Free Software Foundation, either version 3 of the License, or
(at your option) any later version.

This program is distributed in the hope that it will be useful,
but WITHOUT ANY WARRANTY; without even the implied warranty of
MERCHANTABILITY or FITNESS FOR A PARTICULAR PURPOSE.  See the
GNU General Public License for more details.

You should have received a copy of the GNU General Public License
along with this program.  If not, see <http://www.gnu.org/licenses/>.
**********************************************************************/

#include "data_reader.h"
#include "../computation.h"
#include "../debug.h"
#include "../math/bifiltration_data.h"
#include "../math/distance_matrix.h"
#include "file_input_reader.h"
#include "input_parameters.h"

#include <algorithm>
#include <api.h>
#include <boost/algorithm/string.hpp>
#include <dcel/arrangement_message.h>
#include <map>
#include <memory>
#include <set>
#include <sstream>
#include <vector>

#include <ctime>

//epsilon value for use in comparisons
double ExactValue::epsilon = pow(2, -30);

// FileContent stores the data
FileContent::FileContent()
{
    type = FileContentType::INVALID;
    input_data = nullptr;
    result = nullptr;
}

FileContent::FileContent(InputData* data)
{
    type = FileContentType::DATA;
    input_data = std::make_shared<InputData>(*data);
}

FileContent::FileContent(ComputationResult* result)
{
    type = FileContentType::PRECOMPUTED;
    FileContent::result = std::make_shared<ComputationResult>(*result);
}

FileContent& FileContent::operator=(const FileContent& other)
{
    type = other.type;
    input_data = other.input_data;
    result = other.result;
    return *this;
}

FileContent::FileContent(const FileContent& other)
{
    type = other.type;
    input_data = other.input_data;
    result = other.result;
}

//FileContent::~FileContent() {
//
//}

//==================== DataReader class ====================
using namespace rivet::numeric;

//constructor
DataReader::DataReader(InputParameters& params)
    : input_params(params)
{
    register_file_type(FileType{ "points", "point-cloud data", true,
        std::bind(&DataReader::read_point_cloud, this, std::placeholders::_1, std::placeholders::_2) });
    register_file_type(FileType{ "points_fn", "point-cloud data with function", true,
        std::bind(&DataReader::read_point_cloud, this, std::placeholders::_1, std::placeholders::_2) });
    register_file_type(FileType{ "metric", "metric data", true,
        std::bind(&DataReader::read_discrete_metric_space, this, std::placeholders::_1, std::placeholders::_2) });
    register_file_type(FileType{ "metric_fn", "metric data with function", true,
        std::bind(&DataReader::read_discrete_metric_space, this, std::placeholders::_1, std::placeholders::_2) });
    register_file_type(FileType{ "bifiltration", "bifiltration data", true,
        std::bind(&DataReader::read_bifiltration, this, std::placeholders::_1, std::placeholders::_2) });
    register_file_type(FileType{ "firep", "free implicit representation data", true,
        std::bind(&DataReader::read_firep, this, std::placeholders::_1, std::placeholders::_2) });
    register_file_type(FileType{ "RIVET_msgpack", "pre-computed RIVET data", false,
        std::bind(&DataReader::read_messagepack, this, std::placeholders::_1, std::placeholders::_2) });
    //    register_file_type(FileType {"RIVET_0", "pre-computed RIVET data", false,
    //                                 std::bind(&DataReader::read_RIVET_data, this, std::placeholders::_1, std::placeholders::_2) });

    // determine the file type
    file_type = get_supported_type(input_params.type).second;
}

void DataReader::register_file_type(FileType file_type)
{
    supported_types.push_back(file_type);
}

// function to process the data in the file
//  post condition: x_grades and x_exact have size x_bins, and they contain the grade values for the 2-D persistence module in double and exact form (respectively)
//                  similarly for y_grades and y_exact
FileContent DataReader::process(Progress& progress)
{
    verbosity = input_params.verbosity;
    if (verbosity >= 2) {
        debug() << "READING FILE:" << input_params.fileName.c_str();
    }
    std::ifstream infile(input_params.fileName); //input file
    if (!infile.is_open()) {
        throw std::runtime_error("Could not open input file.");
    }
    // register_file_type() determines what function the parser is
    auto data = file_type.parser(infile, progress);
    return data;
}

FileContent DataReader::read_messagepack(std::ifstream& stream, Progress& progress)
{

    std::string type;
    std::getline(stream, type);
    InputParameters params;
    TemplatePointsMessage templatePointsMessage;
    ArrangementMessage arrangementMessage;
    std::string buffer((std::istreambuf_iterator<char>(stream)),
        std::istreambuf_iterator<char>());

    msgpack::unpacker pac;
    pac.reserve_buffer(buffer.size());
    std::copy(buffer.begin(), buffer.end(), pac.buffer());
    pac.buffer_consumed(buffer.size());
    progress.setProgressMaximum(100);

    msgpack::object_handle oh;
    pac.next(oh);
    try {
        auto m1 = oh.get();
        m1.convert(params);
        progress.progress(20);
    } catch (const std::exception& e) {
        throw std::runtime_error("Could not process input parameters section, bad encoding?");
    }
    pac.next(oh);
    try {
        auto m2 = oh.get();
        m2.convert(templatePointsMessage);
        progress.progress(50);
    } catch (const std::exception& e) {
        throw std::runtime_error("Could not process template points section, bad encoding?");
    }
    pac.next(oh);
    try {
        auto m3 = oh.get();
        m3.convert(arrangementMessage);
        progress.progress(100);
    } catch (const std::exception& e) {
        throw std::runtime_error("Could not process arrangement section, bad encoding?");
    }
    return FileContent(
        from_messages(templatePointsMessage, arrangementMessage).release());
}

//reads a point cloud
//  points are given by coordinates in Euclidean space, and each point has a "birth time" unless no function specified
//  stores the bifiltered Bifiltration/Vietoris-Rips complex in BifiltrationData
FileContent DataReader::read_point_cloud(std::ifstream& stream, Progress& progress)
{
    FileInputReader reader(stream);
    auto data = new InputData();
    if (verbosity >= 6) {
        debug() << "DataReader: Found a point cloud file.";
    }

    if (input_params.bifil == "degree") {
        input_params.x_label = "degree";
        input_params.x_reverse = true;
    }

    // set all variables from input_params
    unsigned dimension = input_params.dimension;
    exact max_dist = input_params.max_dist;
    bool hasFunction;
    if (input_params.bifil == "function")
    	hasFunction = true;
    else
    	hasFunction = false;

    bool x_reverse = input_params.x_reverse;
    bool y_reverse = input_params.y_reverse;

    unsigned expectedNumTokens = dimension;
    if (input_params.old_function)
        expectedNumTokens++;

    data->x_label = input_params.x_label;
    data->y_label = input_params.y_label;

    if (!hasFunction && input_params.filtration == "none")
        input_params.filtration = "degree";

    std::vector<DataPoint> points;

    std::pair<std::vector<std::string>, unsigned> line_info;

    // if a function values exist, read in the function values
    std::vector<std::string> values;
    if (input_params.new_function) {
    	input_params.to_skip++;
        for (int i = 0; i < input_params.to_skip; i++)
            line_info = reader.next_line(0);

        for (unsigned i = 0; i < line_info.first.size(); i++) {
            values.push_back(line_info.first[i]);
        }
    } else {
    	for (int i = 0; i < input_params.to_skip; i++)
    		reader.next_line(0);
    }

    // STEP 1: read data file and store exact (rational) values

    try {
        int k = 0;
        while (reader.has_next_line()) {
            line_info = reader.next_line(0);
            if (input_params.new_function && k == 0)
            {
            	dimension = line_info.first.size();
            	expectedNumTokens = dimension;
            }
            std::vector<std::string> tokens = line_info.first;
            if (tokens.size() != expectedNumTokens) {
                std::stringstream ss;
                ss << "invalid line (should be " << expectedNumTokens << " tokens but was " << tokens.size() << ")"
                   << std::endl;
                ss << "[";
                for (auto t : tokens) {
                    ss << t << " ";
                }
                ss << "]" << std::endl;

                throw std::runtime_error(ss.str());
            }

            // Add function values if supplied
            if (input_params.new_function && input_params.bifil == "function") {
                tokens.push_back(values[k]);
            }

            //Add artificial birth value of 0 if no function value provided
            if (!hasFunction) {
                tokens.push_back("0");
            }
            k++;
            DataPoint p(tokens);
            if (x_reverse && hasFunction) {
                p.birth *= -1;
            }

            points.push_back(p);
        }

    } catch (std::exception& e) {
        throw InputError(line_info.second, e.what());
    }
    if (verbosity >= 4) {
        debug() << "  Finished reading" << points.size() << "points. Input finished.";
    }

    if (points.empty()) {
        throw std::runtime_error("No points loaded.");
    }

    // STEP 2: compute distance matrix, and create ordered lists of all unique distance and time values

    if (verbosity >= 4) {
        debug() << "  Building lists of grade values.";
    }
    progress.advanceProgressStage();

    unsigned num_points = points.size();

    DistanceMatrix dist_mat(input_params, num_points);
    dist_mat.build_distance_matrix(points);
    dist_mat.build_all_vectors(data);

    if (verbosity >= 4) {
        debug() << "  Finished reading data.";
    }

    // STEP 3: build vectors of discrete indexes for constructing the bifiltration

    //update progress
    progress.progress(30);

    // STEP 4: build the bifiltration

    //bifiltration_data stores only DISCRETE information!
    //this only requires (suppose there are k points):
    //  1. a list of k discrete times (if a function is included)
    //  2. a list of k(k-1)/2 discrete distances
    //  3. max dimension of simplices to construct, which is one more than the dimension of homology to be computed

    if (verbosity >= 4) {
        if (!hasFunction && input_params.filtration == "degree") {
            debug() << "  Building Degree-Rips bifiltration.";
        } else {
            debug() << "  Building Vietoris-Rips bifiltration.";
        }
        debug() << "     x-grades: " << data->x_exact.size();
        debug() << "     y-grades: " << data->y_exact.size();
    }

    data->bifiltration_data.reset(new BifiltrationData(input_params.hom_degree, input_params.verbosity));
    if (!hasFunction && input_params.filtration == "degree") {
        data->bifiltration_data->build_DR_complex(num_points, dist_mat.dist_indexes, dist_mat.degree_indexes, data->x_exact.size(), data->y_exact.size());
        //convert data->x_exact from codegree sequence to negative degree sequence
        exact max_x_exact = *(data->x_exact.end() - 1); //should it be max_degree instead?
        std::transform(data->x_exact.begin(), data->x_exact.end(), data->x_exact.begin(), [max_x_exact](exact x) { return x - max_x_exact; });

    } else {
        data->bifiltration_data->build_VR_complex(dist_mat.function_indexes, dist_mat.dist_indexes, data->x_exact.size(), data->y_exact.size());
    }

    if (verbosity >= 8) {
        int size;
        size = data->bifiltration_data->get_size(input_params.hom_degree - 1);
        debug() << "There are" << size << "simplices of dimension" << input_params.hom_degree - 1;
        size = data->bifiltration_data->get_size(input_params.hom_degree);
        debug() << "There are" << size << "simplices of dimension" << input_params.hom_degree;
        size = data->bifiltration_data->get_size(input_params.hom_degree + 1);
        debug() << "There are" << size << "simplices of dimension" << input_params.hom_degree + 1;
    }

    data->free_implicit_rep.reset(new FIRep(*(data->bifiltration_data), input_params.verbosity));

    // if (!hasFunction) {
    //     delete dist_mat.degree;
    // }

    //remember the axis directions
    data->x_reverse = x_reverse;
    data->y_reverse = y_reverse;

    return FileContent(data);

} //end read_point_cloud()

//reads data representing a discrete metric space with a real-valued function and stores in a BifiltrationData
FileContent DataReader::read_discrete_metric_space(std::ifstream& stream, Progress& progress)
{
    if (verbosity >= 2) {
        debug() << "DataReader: Found a discrete metric space file.";
    }
    auto data = new InputData();
    FileInputReader reader(stream);

    //prepare data structures
    ExactSet value_set; //stores all unique values of the function; must DELETE all elements later
    ExactSet dist_set; //stores all unique values of the distance metric; must DELETE all elements later
    unsigned num_points = input_params.dimension;

    bool hasFunction;
    if (input_params.bifil == "function")
    	hasFunction = true;
    else
    	hasFunction = false;
    unsigned* degree; //stores the degree of each point; must FREE later if used
    std::pair<ExactSet::iterator, bool> ret; //for return value upon insert()

    // set all variables from input parameters
    bool x_reverse = input_params.x_reverse;
    bool y_reverse = input_params.y_reverse;

    data->x_label = input_params.x_label;
    data->y_label = input_params.y_label;

    exact max_dist = input_params.max_dist;

    if (!hasFunction && input_params.filtration == "none")
        input_params.filtration = "degree";

    std::pair<std::vector<std::string>, unsigned> line_info;

    // store function values if supplied

    std::vector<std::string> val;
    if (input_params.old_function) {
        for (int i = 0; i < 3; i++)
<<<<<<< HEAD
            line_info = reader.next_line(0);

        num_points = line_info.first.size();
        for (unsigned i = 0; i < num_points; i++) {
            val.push_back(line_info.first[i]);
        }
        for (int i = 0; i < input_params.to_skip-3; i++)
        	line_info = reader.next_line(0);
    } else if (input_params.new_function) {
    	input_params.to_skip++;
    	for (int i = 0; i < input_params.to_skip; i++)
=======
>>>>>>> 8f4d9d53
            line_info = reader.next_line(0);

        num_points = line_info.first.size();
        for (unsigned i = 0; i < num_points; i++) {
            val.push_back(line_info.first[i]);
        }
<<<<<<< HEAD
=======
        for (int i = 0; i < input_params.to_skip-3; i++)
        	line_info = reader.next_line(0);
    } else if (input_params.new_function) {
    	input_params.to_skip++;
    	for (int i = 0; i < input_params.to_skip; i++)
            line_info = reader.next_line(0);

        num_points = line_info.first.size();
        for (unsigned i = 0; i < num_points; i++) {
            val.push_back(line_info.first[i]);
        }
>>>>>>> 8f4d9d53
    } else {
    	for (int i = 0; i < input_params.to_skip; i++)
        	line_info = reader.next_line(0);
    }

<<<<<<< HEAD
    DistanceMatrix dist_mat(input_params, num_points);
=======
    unsigned expectedNumTokens = num_points;

    // for (int i = 0; i < val.size(); i++)
    // 	debug() << val[i];
>>>>>>> 8f4d9d53

    try {
        std::vector<exact> values;

        if (hasFunction) {

            exact xrev_sign = x_reverse ? -1 : 1;

            if (verbosity >= 6) {
                debug() << "DataReader: Discrete metric space file has function values. Creating Vietoris-Rips complex.";
            }
            values.reserve(val.size());

            for (size_t i = 0; i < val.size(); i++) {
                values.push_back(xrev_sign * str_to_exact(val.at(i)));
            }

        } else {
            if (verbosity >= 6) {
                debug() << "DataReader: Discrete metric space file does not have function values. Creating Degree-Rips complex.";
            }
            if (verbosity >= 4) {
                debug() << "  Number of points:" << num_points;
            }
        }

        // STEP 2: read data file and store exact (rational) values for all distances

        if (verbosity >= 4) {
            std::ostringstream oss;
            oss << max_dist;
            debug() << "  Maximum distance of edges in Rips complex:" << oss.str().c_str();
        }

        if (!hasFunction) {
            degree = new unsigned[num_points]();
        }

        dist_mat.read_distance_matrix(stream, values);
        dist_mat.build_all_vectors(data);

    } catch (InputError& e) {
        throw;
    } catch (std::exception& e) {
        throw InputError(line_info.second, e.what());
    }
    if (verbosity >= 4) {
        debug() << "  Finished reading data.";
    }

    progress.advanceProgressStage(); //advance progress box to stage 2: building bifiltration
    // STEP 3: build vectors of discrete indexes for constructing the bifiltration

    //update progress
    progress.progress(30);

    // STEP 4: build the bifiltration

    if (verbosity >= 4) {
        if (!hasFunction && input_params.filtration == "degree") {
            debug() << "  Building Degree-Rips bifiltration.";
        } else {
            debug() << "  Building Vietoris-Rips bifiltration.";
        }
        debug() << "     x-grades: " << data->x_exact.size();
        debug() << "     y-grades: " << data->y_exact.size();
    }

    //build the Vietoris-Rips bifiltration from the discrete index vectors
    data->bifiltration_data.reset(new BifiltrationData(input_params.hom_degree, input_params.verbosity));
    if (!hasFunction && input_params.filtration == "degree") {
        data->bifiltration_data->build_DR_complex(num_points, dist_mat.dist_indexes, dist_mat.degree_indexes, data->x_exact.size(), data->y_exact.size());

        //convert data->x_exact from codegree sequence to negative degree sequence
        exact max_x_exact = *(data->x_exact.end() - 1); //should it be max_degree instead?
        std::transform(data->x_exact.begin(), data->x_exact.end(), data->x_exact.begin(), [max_x_exact](exact x) { return x - max_x_exact; });
    } else {
        data->bifiltration_data->build_VR_complex(dist_mat.function_indexes, dist_mat.dist_indexes, data->x_exact.size(), data->y_exact.size());
    }

    if (verbosity >= 8) {
        int size;
        size = data->bifiltration_data->get_size(input_params.hom_degree - 1);
        debug() << "There are" << size << "simplices of dimension" << input_params.hom_degree - 1;
        size = data->bifiltration_data->get_size(input_params.hom_degree);
        debug() << "There are" << size << "simplices of dimension" << input_params.hom_degree;
        size = data->bifiltration_data->get_size(input_params.hom_degree + 1);
        debug() << "There are" << size << "simplices of dimension" << input_params.hom_degree + 1;
    }

    data->free_implicit_rep.reset(new FIRep(*(data->bifiltration_data), input_params.verbosity));
    data->x_reverse = x_reverse;
    data->y_reverse = y_reverse;

    //clean up
    // if (!hasFunction) {
    //     delete dist_mat.degree;
    // }

    return FileContent(data);
} //end read_discrete_metric_space()

//reads a bifiltration and stores in BifiltrationData
FileContent DataReader::read_bifiltration(std::ifstream& stream, Progress& progress)
{
    auto data = new InputData();
    FileInputReader reader(stream);
    if (verbosity >= 2) {
        debug() << "DataReader: Found a bifiltration file.\n";
    }

    // set variables from input parameters
    bool x_reverse = input_params.x_reverse;
    data->x_label = input_params.x_label;
    bool y_reverse = input_params.y_reverse;
    data->y_label = input_params.y_label;

    exact xrev_sign = x_reverse ? -1 : 1;
    exact yrev_sign = y_reverse ? -1 : 1;

    // skip lines with flags
    for (int i = 0; i < input_params.to_skip; i++)
        reader.next_line(0);

    data->bifiltration_data.reset(new BifiltrationData(input_params.hom_degree, input_params.verbosity));

    //temporary data structures to store grades
    ExactSet x_set; //stores all unique x-values; must DELETE all elements later!
    ExactSet y_set; //stores all unique y-values; must DELETE all elements later!
    std::pair<ExactSet::iterator, bool> ret; //for return value upon insert()

    //read simplices
    std::vector<std::pair<std::vector<int>, unsigned>> simplexList;
    unsigned num_grades = 0;
    while (reader.has_next_line()) {
        auto line_info = reader.next_line();
        try {
            std::vector<std::string> tokens = line_info.first;

            if (tokens.size() > std::numeric_limits<unsigned>::max()) {
                throw InputError(line_info.second,
                    "line longer than " + std::to_string(std::numeric_limits<unsigned>::max()) + " tokens");
            }

            //read vertices
            unsigned pos = 0;
            std::vector<int> verts;
            while (tokens[pos].at(0) != ';') {
                int v = std::stoi(tokens[pos]);
                verts.push_back(v);
                pos++;
            }
            pos++;
            unsigned grades = (tokens.size() - pos) / 2; //remaining tokens are xy pairs
            for (unsigned i = 0; i < grades; i++) {
                //read multigrade and remember that it corresponds to this grade
                ret = x_set.insert(ExactValue(xrev_sign * str_to_exact(tokens.at(pos))));
                (ret.first)->indexes.push_back(num_grades);
                ret = y_set.insert(ExactValue(yrev_sign * str_to_exact(tokens.at(pos + 1))));
                (ret.first)->indexes.push_back(num_grades);
                num_grades++;
                pos += 2;
            }

            simplexList.push_back({ verts, grades });
        } catch (std::exception& e) {
            throw InputError(line_info.second, "Could not read vertex: " + std::string(e.what()));
        }
    }

    if (verbosity >= 4) {
        debug() << "  Finished reading data.";
    }

    progress.advanceProgressStage(); //advance progress box to stage 2: building bifiltration

    //build vectors of discrete grades, using bins
    unsigned max_unsigned = std::numeric_limits<unsigned>::max();
    std::vector<unsigned> x_indexes(num_grades, max_unsigned); //x_indexes[i] gives the discrete x-index for simplex i in the input order
    std::vector<unsigned> y_indexes(num_grades, max_unsigned); //y_indexes[i] gives the discrete y-index for simplex i in the input order

    build_grade_vectors(*data, x_set, x_indexes, data->x_exact, input_params.x_bins);
    build_grade_vectors(*data, y_set, y_indexes, data->y_exact, input_params.y_bins);

    int current_grade = 0;
    for (std::vector<std::pair<std::vector<int>, unsigned>>::iterator it = simplexList.begin(); it != simplexList.end(); it++) {
        unsigned appearances = it->second;
        AppearanceGrades gradesOfApp;
        for (unsigned i = 0; i < appearances; i++) {
            gradesOfApp.push_back(Grade(x_indexes[current_grade], y_indexes[current_grade]));
            current_grade++;
        }

        //TODO: Double-check that this sorting hasn't been done earlier.
        //Mike: I reorganized the code slightly so that the arguments of add_simplex are const references, which seems better, but that means any sorting should happen before.
        std::sort(gradesOfApp.begin(), gradesOfApp.end());
        std::sort(it->first.begin(), it->first.end());
        data->bifiltration_data->add_simplex(it->first, gradesOfApp);
    }
    if (verbosity >= 10) {
        data->bifiltration_data->print_bifiltration();
    }
    //data->bifiltration_data->createGradeInfo();
    data->bifiltration_data->set_xy_grades(data->x_exact.size(), data->y_exact.size());

    data->free_implicit_rep.reset(new FIRep(*(data->bifiltration_data), input_params.verbosity));

    data->x_reverse = x_reverse;
    data->y_reverse = y_reverse;

    return FileContent(data);
} //end read_bifiltration()

//reads a firep and stores in FIRep, does not create BifiltrationData
FileContent DataReader::read_firep(std::ifstream& stream, Progress& progress)
{
    auto data = new InputData;
    FileInputReader reader(stream);
    if (verbosity >= 2) {
        debug() << "DataReader: Found a firep file.\n";
    }

    // set up variables from input parameters
    bool x_reverse = input_params.x_reverse;
    bool y_reverse = input_params.y_reverse;

    data->x_label = input_params.x_label;
    data->y_label = input_params.y_label;

    // skip lines with flags
    for (int i = 0; i < input_params.to_skip; i++)
        reader.next_line(0);

    data->bifiltration_data.reset(new BifiltrationData(input_params.hom_degree, input_params.verbosity)); //Will be dummy bifiltration with no stored data

    //temporary data structures to store grades
    ExactSet x_set; //stores all unique x-values; must DELETE all elements later!
    ExactSet y_set; //stores all unique x-values; must DELETE all elements later!
    std::pair<ExactSet::iterator, bool> ret; //for return value upon insert()

    //Temporary data structures to store matrices
    int num_high_simplices, num_mid_simplices, num_low_simplices;
    std::vector<exact> x_values, y_values;
    std::vector<std::vector<unsigned>> boundary_mat_2, boundary_mat_1; //matrices boundary_mat_2: hom_dim+1->hom_dim, boundary_mat_1: hom_dim->hom_dim-1

    //read simplices
    while (reader.has_next_line()) {
        auto line_info = reader.next_line();
        try {
            //read the label for x-axis
            exact xrev_sign = x_reverse ? -1 : 1;

            //read the label for y-axis
            exact yrev_sign = y_reverse ? -1 : 1;

            //Read dimensions of matrices
            std::vector<std::string> tokens = line_info.first;

            if (tokens.size() != 3) {
                throw InputError(line_info.second,
                    "Expected 3 tokens");
            }

            num_high_simplices = std::stoi(line_info.first[0]);
            num_mid_simplices = std::stoi(line_info.first[1]);
            num_low_simplices = std::stoi(line_info.first[2]);

            //read matrices
            //Read boundary_mat_2 first
            x_values.reserve(num_high_simplices + num_mid_simplices);
            y_values.reserve(num_high_simplices + num_mid_simplices);
            for (int i = 0; i < num_high_simplices; i++) {
                boundary_mat_2.push_back(std::vector<unsigned>());
                line_info = reader.next_line();
                tokens = line_info.first;
                x_values.push_back(xrev_sign * str_to_exact(tokens.at(0)));
                y_values.push_back(yrev_sign * str_to_exact(tokens.at(1)));
                //store value, if it doesn't exist already
                ret = x_set.insert(ExactValue(x_values[i]));
                //remember that point i has this value
                (ret.first)->indexes.push_back(i);

                //store value, if it doesn't exist already
                ret = y_set.insert(ExactValue(y_values[i]));
                //remember that point i has this value
                (ret.first)->indexes.push_back(i);

                //Process ith column
                if (tokens.at(2).at(0) != ';') {
                    throw InputError(line_info.second, "Expected ';' after coordinates");
                }
                for (unsigned pos = 3; pos < tokens.size(); pos++) {
                    int v = std::stoi(tokens[pos]);
                    if (v < 0 || v >= num_mid_simplices) {
                        throw InputError(line_info.second, "Matrix index input out of bounds.");
                    }
                    boundary_mat_2[i].push_back(v);
                }
            }

            //read boundary_mat_1
            for (int i = 0; i < num_mid_simplices; i++) {
                boundary_mat_1.push_back(std::vector<unsigned>());
                line_info = reader.next_line();
                tokens = line_info.first;
                x_values.push_back(xrev_sign * str_to_exact(tokens.at(0)));
                y_values.push_back(yrev_sign * str_to_exact(tokens.at(1)));
                //store value, if it doesn't exist already
                ret = x_set.insert(ExactValue(x_values[i + num_high_simplices]));
                //remember that point i has this value
                (ret.first)->indexes.push_back(i + num_high_simplices);

                //store value, if it doesn't exist already
                ret = y_set.insert(ExactValue(y_values[i + num_high_simplices]));
                //remember that point i has this value
                (ret.first)->indexes.push_back(i + num_high_simplices);

                //Process ith column
                if (tokens.at(2).at(0) != ';') {
                    throw InputError(line_info.second, "Expected ';' after coordinates");
                }
                for (unsigned pos = 3; pos < tokens.size(); pos++) {
                    int v = std::stoi(tokens[pos]);
                    if (v < 0 || v >= num_low_simplices) {
                        throw InputError(line_info.second, "Matrix index input out of bounds.");
                    }
                    boundary_mat_1[i].push_back(v);
                }
            }
        } catch (std::exception& e) {
            throw InputError(line_info.second, "Could not read matrix: " + std::string(e.what()));
        }
    }

    if (verbosity >= 4) {
        debug() << "  Finished reading data.";
    }

    progress.advanceProgressStage(); //advance progress box to stage 2: building bifiltration

    //build vectors of discrete grades, using bins
    unsigned max_unsigned = std::numeric_limits<unsigned>::max();
    std::vector<unsigned> x_indexes(num_high_simplices + num_mid_simplices, max_unsigned); //x_indexes[i] gives the discrete x-index for simplex i in the input order
    std::vector<unsigned> y_indexes(num_high_simplices + num_mid_simplices, max_unsigned); //y_indexes[i] gives the discrete y-index for simplex i in the input order

    build_grade_vectors(*data, x_set, x_indexes, data->x_exact, input_params.x_bins);
    build_grade_vectors(*data, y_set, y_indexes, data->y_exact, input_params.y_bins);

    //Set x_grades and y_grades
    data->bifiltration_data->set_xy_grades(data->x_exact.size(), data->y_exact.size());
    data->free_implicit_rep.reset(new FIRep(*(data->bifiltration_data), num_high_simplices, num_mid_simplices, num_low_simplices, boundary_mat_2, boundary_mat_1, x_indexes, y_indexes, input_params.verbosity));

    data->x_reverse = x_reverse;
    data->y_reverse = y_reverse;

    return FileContent(data);
} //end read_firep()

//reads a file of previously-computed data from RIVET
FileContent DataReader::read_RIVET_data(std::ifstream& stream, Progress& progress)
{
    auto data = new InputData();
    FileInputReader reader(stream);

    //read parameters
    auto line_info = reader.next_line();
    auto line = line_info.first;
    debug() << DataReader::join(line).c_str();
    line_info = reader.next_line();
    try {
        input_params.hom_degree = std::stoi(line_info.first[0]);
        data->x_label = DataReader::join(reader.next_line().first);
        data->y_label = DataReader::join(reader.next_line().first);

        //read x-grades
        reader.next_line(); //this line should say "x-grades"
        line_info = reader.next_line();
        line = line_info.first;
        while (line[0][0] != 'y') //stop when we reach "y-grades"
        {
            exact num(line[0]);
            data->x_exact.push_back(num);
            line_info = reader.next_line();
            line = line_info.first;
        }

        //read y-grades

        line_info = reader.next_line();
        line = line_info.first;
        while (line[0][0] != 'x') //stop when we reach "xi"
        {
            exact num(line[0]);
            data->y_exact.push_back(num);
            line_info = reader.next_line();
            line = line_info.first;
        }

        //read xi values
        line_info = reader.next_line();
        line = line_info.first; //because the current line says "xi"
        while (line[0][0] != 'b') //stop when we reach "barcode templates"
        {
            unsigned x = std::stoi(line[0]);
            unsigned y = std::stoi(line[1]);
            int zero = std::stoi(line[2]);
            int one = std::stoi(line[3]);
            int two = std::stoi(line[4]);
            data->template_points.push_back(TemplatePoint(x, y, zero, one, two));
            line_info = reader.next_line();
            line = line_info.first;
        }

        //read barcode templates
        //  NOTE: the current line says "barcode templates"
        while (reader.has_next_line()) {
            line_info = reader.next_line();
            line = line_info.first;
            data->barcode_templates.push_back(BarcodeTemplate()); //create a new BarcodeTemplate

            if (line[0] != std::string("-")) //then the barcode is nonempty
            {
                for (size_t i = 0; i < line.size(); i++) //loop over all bars
                {
                    std::vector<std::string> nums = split(line[i], ",");
                    unsigned a = std::stol(nums[0]);
                    unsigned b = -1; //default, for b = infinity
                    if (nums[1][0] != 'i') //then b is finite
                        b = std::stol(nums[1]);
                    unsigned m = std::stol(nums[2]);
                    data->barcode_templates.back().add_bar(a, b, m);
                }
            }
        }

    } catch (std::exception& e) {
        throw InputError(line_info.second, e.what());
    }
    ///TODO: maybe make a different progress box for RIVET input???
    progress.advanceProgressStage(); //advance progress box to stage 2: building bifiltration

    return FileContent(data);
} //end read_RIVET_data()

//converts an ExactSet of values to the vectors of discrete
// values that BifiltrationTree uses to build the bifiltration,
// and also builds the grade vectors (floating-point and exact)
void DataReader::build_grade_vectors(InputData& data,
    ExactSet& value_set,
    std::vector<unsigned>& discrete_indexes,
    std::vector<exact>& grades_exact,
    unsigned num_bins)
{

    if (num_bins == 0 || num_bins >= value_set.size()) //then don't use bins
    {

        grades_exact.reserve(value_set.size());

        unsigned c = 0; //counter for indexes
        for (ExactSet::iterator it = value_set.begin(); it != value_set.end(); ++it) //loop through all UNIQUE values
        {
            grades_exact.push_back(it->exact_value);

            for (unsigned i = 0; i < it->indexes.size(); i++) //loop through all point indexes for this value
                discrete_indexes[it->indexes[i]] = c; //store discrete index

            c++;
        }
    } else //then use bins: then the number of discrete indexes will equal
    // the number of bins, and exact values will be equally spaced
    {
        //compute bin size
        exact min = value_set.begin()->exact_value;
        exact max = value_set.rbegin()->exact_value;
        exact bin_size = (max - min) / num_bins;

        //store bin values
        data.x_exact.reserve(num_bins);

        ExactSet::iterator it = value_set.begin();
        for (unsigned c = 0; c < num_bins; c++) //loop through all bins
        {
            ExactValue cur_bin(static_cast<exact>(min + (c + 1) * bin_size)); //store the bin value (i.e. the right endpoint of the bin interval)
            grades_exact.push_back(cur_bin.exact_value);

            //store bin index for all points whose time value is in this bin
            while (it != value_set.end() && *it <= cur_bin) {
                for (unsigned i = 0; i < it->indexes.size(); i++) //loop through all point indexes for this value
                    discrete_indexes[it->indexes[i]] = c; //store discrete index
                ++it;
            }
        }
    }
} //end build_grade_vectors()

//finds a rational approximation of a floating-point value
// precondition: x > 0
exact DataReader::approx(double x)
{
    int d = 7; //desired number of significant digits
    int log = (int)floor(log10(x)) + 1;

    if (log >= d)
        return exact((int)floor(x));

    long denom = pow(10, d - log);
    return exact((long)floor(x * denom), denom);
}<|MERGE_RESOLUTION|>--- conflicted
+++ resolved
@@ -404,28 +404,12 @@
     std::vector<std::string> val;
     if (input_params.old_function) {
         for (int i = 0; i < 3; i++)
-<<<<<<< HEAD
             line_info = reader.next_line(0);
 
         num_points = line_info.first.size();
         for (unsigned i = 0; i < num_points; i++) {
             val.push_back(line_info.first[i]);
         }
-        for (int i = 0; i < input_params.to_skip-3; i++)
-        	line_info = reader.next_line(0);
-    } else if (input_params.new_function) {
-    	input_params.to_skip++;
-    	for (int i = 0; i < input_params.to_skip; i++)
-=======
->>>>>>> 8f4d9d53
-            line_info = reader.next_line(0);
-
-        num_points = line_info.first.size();
-        for (unsigned i = 0; i < num_points; i++) {
-            val.push_back(line_info.first[i]);
-        }
-<<<<<<< HEAD
-=======
         for (int i = 0; i < input_params.to_skip-3; i++)
         	line_info = reader.next_line(0);
     } else if (input_params.new_function) {
@@ -437,20 +421,15 @@
         for (unsigned i = 0; i < num_points; i++) {
             val.push_back(line_info.first[i]);
         }
->>>>>>> 8f4d9d53
     } else {
     	for (int i = 0; i < input_params.to_skip; i++)
         	line_info = reader.next_line(0);
     }
 
-<<<<<<< HEAD
     DistanceMatrix dist_mat(input_params, num_points);
-=======
-    unsigned expectedNumTokens = num_points;
 
     // for (int i = 0; i < val.size(); i++)
     // 	debug() << val[i];
->>>>>>> 8f4d9d53
 
     try {
         std::vector<exact> values;
