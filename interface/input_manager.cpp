/**********************************************************************
Copyright 2014-2016 The RIVET Developers. See the COPYRIGHT file at
the top-level directory of this distribution.

This file is part of RIVET.

This program is free software: you can redistribute it and/or modify
it under the terms of the GNU General Public License as published by
the Free Software Foundation, either version 3 of the License, or
(at your option) any later version.

This program is distributed in the hope that it will be useful,
but WITHOUT ANY WARRANTY; without even the implied warranty of
MERCHANTABILITY or FITNESS FOR A PARTICULAR PURPOSE.  See the
GNU General Public License for more details.

You should have received a copy of the GNU General Public License
along with this program.  If not, see <http://www.gnu.org/licenses/>.
**********************************************************************/

#include "input_manager.h"
#include "../computation.h"
#include "../math/bifiltration_data.h"
#include "file_input_reader.h"
#include "input_parameters.h"

#include "debug.h"

#include <algorithm>
#include <boost/algorithm/string.hpp>
#include <set>
#include <sstream>
#include <vector>
#include <memory>

//epsilon value for use in comparisons
double ExactValue::epsilon = pow(2, -30);

std::string join(const std::vector<std::string>& strings)
{
    std::stringstream ss;
    for (size_t i = 0; i < strings.size(); i++) {
        if (i > 0)
            ss << " ";
        ss << strings[i];
    }
    return ss.str();
}

std::vector<std::string> split(std::string& str, std::string separators)
{
    std::vector<std::string> strings;
    boost::split(strings, str, boost::is_any_of(separators));
    return strings;
}

class TokenReader {
public:
    TokenReader(FileInputReader& reader)
        : reader(reader)
        , tokens()
        , it(tokens.end())
        , line(0)
    {
    }
    bool has_next_token()
    {
        if (it != tokens.end()) {
            return true;
        }
        if (reader.has_next_line()) {
            auto info = reader.next_line();
            tokens = info.first;
            line = info.second;
            it = tokens.begin();
            return true;
        }
        return false;
    }

    std::string next_token()
    {
        if (has_next_token()) {
            auto val = *it;
            it++;
            return val;
        }
        return "";
    }

    unsigned line_number() const
    {
        return line;
    }

private:
    FileInputReader& reader;
    std::vector<std::string> tokens;
    std::vector<std::string>::iterator it;
    unsigned line;
};

//==================== InputManager class ====================
using namespace rivet::numeric;

//constructor
InputManager::InputManager(InputParameters& params)
    : input_params(params)
    , verbosity(params.verbosity)
{
    register_file_type(FileType{ "points", "point-cloud data", true,
        std::bind(&InputManager::read_point_cloud, this, std::placeholders::_1, std::placeholders::_2) });
    register_file_type(FileType{ "metric", "metric data", true,
        std::bind(&InputManager::read_discrete_metric_space, this, std::placeholders::_1, std::placeholders::_2) });
    register_file_type(FileType{ "bifiltration", "bifiltration data", true,
        std::bind(&InputManager::read_bifiltration, this, std::placeholders::_1, std::placeholders::_2) });
    register_file_type(FileType{ "firep", "free implicit representation data", true,
        std::bind(&InputManager::read_firep, this, std::placeholders::_1, std::placeholders::_2) });
    //    register_file_type(FileType {"RIVET_0", "pre-computed RIVET data", false,
    //                                 std::bind(&InputManager::read_RIVET_data, this, std::placeholders::_1, std::placeholders::_2) });
}

void InputManager::register_file_type(FileType file_type)
{
    supported_types.push_back(file_type);
}
FileType& InputManager::get_file_type(std::string fileName)
{
    std::ifstream stream(fileName);
    if (!stream.is_open()) {
        throw std::runtime_error("Could not open " + fileName);
    }
    FileInputReader reader(stream);
    if (!reader.has_next_line()) {
        throw std::runtime_error("Empty file: " + fileName);
    }
    std::string filetype_name = reader.next_line().first[0];

    auto it = std::find_if(supported_types.begin(), supported_types.end(), [filetype_name](FileType t) { return t.identifier == filetype_name; });

    if (it == supported_types.end()) {
        throw std::runtime_error("Unsupported file type");
    }

    return *it;
}

//function to run the input manager, requires a filename
//  post condition: x_grades and x_exact have size x_bins, and they contain the grade values for the 2-D persistence module in double and exact form (respectively)
//                  similarly for y_grades and y_exact
std::unique_ptr<InputData> InputManager::start(Progress& progress)
{
    //read the file
    if (verbosity >= 2) {
        debug() << "READING FILE:" << input_params.fileName;
    }
    auto file_type = get_file_type(input_params.fileName);
    std::ifstream infile(input_params.fileName); //input file
    if (!infile.is_open()) {
        throw std::runtime_error("Could not open input file.");
    }
    auto data = file_type.parser(infile, progress);
    data->file_type = file_type;
    data->is_data = file_type.is_data;
    return data;
} //end start()

InputError::InputError(unsigned line, std::string message)
    : std::runtime_error("line " + std::to_string(line) + ": " + message)
{
}

//reads a point cloud
//  points are given by coordinates in Euclidean space, and each point has a "birth time" unless no function specified
//  stores the bifiltered Bifiltration/Vietoris-Rips complex in BifiltrationData
std::unique_ptr<InputData> InputManager::read_point_cloud(std::ifstream& stream, Progress& progress)
{
    //TODO : switch to YAML or JSON input or switch to proper parser generator or combinators
    FileInputReader reader(stream);
<<<<<<< HEAD
    auto data = new InputData();
    if (verbosity >= 2) {
=======
    auto data = std::make_unique<InputData>();
    if (verbosity >= 6) {
>>>>>>> 14d7f293
        debug() << "InputManager: Found a point cloud file.";
    }
    unsigned dimension;
    exact max_dist;
    bool hasFunction;

    //read points
    std::vector<DataPoint> points;

    // STEP 1: read data file and store exact (rational) values
    //skip first line
    reader.next_line();

    auto line_info = reader.next_line();
    try {
        //read dimension of the points from the first line of the file
        std::vector<std::string> dimension_line = line_info.first;
        if (dimension_line.size() != 1) {
            debug() << "There was more than one value in the expected dimension line."
                       " There may be a problem with your input file.  ";
        }
        if (verbosity >= 4) {
            debug() << "  Point cloud lives in dimension:" << dimension_line[0];
        }

        int dim = std::stoi(dimension_line[0]);
        if (dim < 1) {
            throw std::runtime_error("Dimension of data must be at least 1");
        }
        dimension = static_cast<unsigned>(dim);

        //read maximum distance for edges in Bifiltration-Rips complex
        line_info = reader.next_line();
        std::vector<std::string> distance_line = line_info.first;
        if (distance_line.size() != 1) {
            throw std::runtime_error("There was more than one value in the expected distance line.");
        }

        max_dist = str_to_exact(distance_line[0]);
        if (max_dist <= 0) {
            throw std::runtime_error("An invalid input was received for the max distance.");
        }

        if (verbosity >= 4) {
            std::ostringstream oss;
            oss << max_dist;
            debug() << "  Maximum distance of edges in Bifiltration-Rips complex:" << oss.str();
        }

        unsigned expectedNumTokens;

        //read label for x-axis
        line_info = reader.next_line();
        if (join(line_info.first).compare("no function") == 0)
        {
            hasFunction =  false;
            //set label for x-axis to "degree"
            data->x_label = "degree";
            expectedNumTokens = dimension;
            if (verbosity >= 6) {
                debug() << "InputManager: Point cloud file does not have function values. Creating Bifiltration-Rips complex.";
            }
        }
        else
        {
            hasFunction = true;
            data->x_label = line_info.first[0];
            expectedNumTokens = dimension + 1;
            if (verbosity >= 6) {
                debug() << "InputManager: Point cloud file has function values. Creating Vietoris-Rips complex.";
            }
        }

        //set label for y-axis to "distance"
        data->y_label = "distance";

        while (reader.has_next_line()) {
            line_info = reader.next_line();
            std::vector<std::string> tokens = line_info.first;
            if (tokens.size() != expectedNumTokens) {
                std::stringstream ss;
                ss << "invalid line (should be " << expectedNumTokens << " tokens but was " << tokens.size() << ")"
                   << std::endl;
                ss << "[";
                for (auto t : tokens) {
                    ss << t << " ";
                }
                ss << "]" << std::endl;

                throw std::runtime_error(ss.str());
            }

            //Add artificial birth value of 0 if no function value provided
            if (!hasFunction) {
                tokens.push_back("0");
            }
            DataPoint p(tokens);
            points.push_back(p);
        }
    } catch (std::exception& e) {
        throw InputError(line_info.second, e.what());
    }
    if (verbosity >= 4) {
        debug() << "  Finished reading" << points.size() << "points. Input finished.";
    }

    if (points.empty()) {
        throw std::runtime_error("No points loaded.");
    }

    // STEP 2: compute distance matrix, and create ordered lists of all unique distance and time values

    if (verbosity >= 4) {
        debug() << "  Building lists of grade values.";
    }
    progress.advanceProgressStage();

    unsigned num_points = points.size();

<<<<<<< HEAD
    ExactSet dist_set; //stores all unique distance values; must DELETE all elements later
    ExactSet time_set; //stores all unique time values; must DELETE all elements later. Not used if no function provided
=======
    ExactSet dist_set; //stores all unique distance values
    ExactSet time_set; //stores all unique time values
>>>>>>> 14d7f293
    std::pair<ExactSet::iterator, bool> ret; //for return value upon insert()
    unsigned* degree; //stores the degree of each point; must FREE later if used
    if (!hasFunction) {
        degree = new unsigned[num_points]();
    }

<<<<<<< HEAD
    ret = dist_set.insert(new ExactValue(exact(0))); //distance from a point to itself is always zero
    (*(ret.first))->indexes.push_back(0); //store distance 0 at 0th index

    //consider all points
    for (unsigned i = 0; i < num_points; i++) 
    {
        if (hasFunction) {
            //store time value, if it doesn't exist already
            ret = time_set.insert(new ExactValue(points[i].birth));

            //remember that point i has this birth time value
            (*(ret.first))->indexes.push_back(i);
        }
=======
    dist_set.insert(ExactValue(exact(0))); //distance from a point to itself is always zero

    //consider all points
    for (unsigned i = 0; i < num_points; i++) {
        //store time value, if it doesn't exist already
        ret = time_set.insert(ExactValue(points[i].birth));

        //remember that point i has this birth time value
        (ret.first)->indexes.push_back(i);
>>>>>>> 14d7f293

        //compute (approximate) distances from this point to all following points
        for (unsigned j = i + 1; j < num_points; j++) {
            //compute (approximate) distance squared between points[i] and points[j]
            double fp_dist_squared = 0;
            for (unsigned k = 0; k < dimension; k++) {
                double kth_dist = points[i].coords[k] - points[j].coords[k];
                fp_dist_squared += (kth_dist * kth_dist);
            }

            //find an approximate square root of fp_dist_squared, and store it as an exact value
            exact cur_dist(0);
            if (fp_dist_squared > 0)
                cur_dist = approx(sqrt(fp_dist_squared)); //OK for now...

            if (cur_dist <= max_dist) //then this distance is allowed
            {
                //store distance value, if it doesn't exist already
                ret = dist_set.insert(ExactValue(cur_dist));

<<<<<<< HEAD
                //remember that the pair of points (i,j) has this distance value, which will go in entry j(j-1)/2 + i + 1
                (*(ret.first))->indexes.push_back((j * (j - 1)) / 2 + i + 1);

                //need to keep track of degree for bifiltration-rips complex
                if (!hasFunction) {
                    //there is an edge between i and j so update degree
                    degree[i]++;
                    degree[j]++;
                }
=======
                //remember that the pair of points (i,j) has this distance value, which will go in entry j(j-1)/2 + i
                (ret.first)->indexes.push_back((j * (j - 1)) / 2 + i);
>>>>>>> 14d7f293
            }
        }
    } //end for
    if (verbosity >= 4) {
        debug() << "  Finished reading data.";
    }

    // STEP 3: build vectors of discrete indexes for constructing the bifiltration

    std::vector<unsigned> time_indexes, degree_indexes;
    ExactSet degree_set;
    unsigned max_unsigned = std::numeric_limits<unsigned>::max();

    //X axis is degrees for Bifiltration-Rips complex
    if (!hasFunction) {
        //determine the max degree
        unsigned maxDegree = 0;
        for (unsigned i = 0; i < num_points; i++)
            if (maxDegree < degree[i])
                maxDegree = degree[i];

        //build vector of discrete degree indices from 0 to maxDegree and bins those degree values
        //WARNING: assumes that the number of distinct degree grades will be equal to maxDegree which may not hold
        for (unsigned i = 0; i <= maxDegree; i++)
        {
            ret = degree_set.insert(new ExactValue(maxDegree - i)); //store degree -i because degree is wrt opposite ordering on R
            (*(ret.first))->indexes.push_back(i); //degree i is stored at index i
        }
        //make degrees
        degree_indexes = std::vector<unsigned>(maxDegree + 1, 0);
        build_grade_vectors(*data, degree_set, degree_indexes, data->x_exact, input_params.x_bins);
    }
    //X axis is given by function in Vietoris-Rips complex
    else {
        //vector of discrete time indexes for each point; max_unsigned shall represent undefined time (is this reasonable?)
        time_indexes = std::vector<unsigned>(num_points, max_unsigned);
        build_grade_vectors(*data, time_set, time_indexes, data->x_exact, input_params.x_bins);
    }

    //discrete distance matrix (triangle); max_unsigned shall represent undefined distance
    std::vector<unsigned> dist_indexes((num_points * (num_points - 1)) / 2 + 1, max_unsigned);
    build_grade_vectors(*data, dist_set, dist_indexes, data->y_exact, input_params.y_bins);

    //update progress
    progress.progress(30);

    // STEP 4: build the bifiltration

    //bifiltration_data stores only DISCRETE information!
    //this only requires (suppose there are k points):
    //  1. a list of k discrete times (if a function is included)
    //  2. a list of k(k-1)/2 discrete distances
    //  3. max dimension of simplices to construct, which is one more than the dimension of homology to be computed

    if (verbosity >= 4) {
        if (hasFunction) {
            debug() << "  Building Vietoris-Rips bifiltration.";
        }
        else {
            debug() << "  Building Bifiltration-Rips bifiltration.";
        }
        debug() << "     x-grades: " << data->x_exact.size();
        debug() << "     y-grades: " << data->y_exact.size();
    }

    data->bifiltration_data.reset(new BifiltrationData(input_params.dim, input_params.verbosity));
    if (hasFunction) {
         data->bifiltration_data->build_VR_complex(time_indexes, dist_indexes, data->x_exact.size(), data->y_exact.size());
    }
    else {
        data->bifiltration_data->build_BR_complex(num_points, dist_indexes, degree_indexes, data->x_exact.size(), data->y_exact.size());
    }

    if (verbosity >= 8) {
        SimplexInfo* simplices = data->bifiltration_data->getSimplices(input_params.dim - 1);
        debug() << "There are" << simplices->size() << "simplices of dimension" << input_params.dim - 1;
        simplices = data->bifiltration_data->getSimplices(input_params.dim);
        debug() << "There are" << simplices->size() << "simplices of dimension" << input_params.dim;
        simplices = data->bifiltration_data->getSimplices(input_params.dim + 1);
        debug() << "There are" << simplices->size() << "simplices of dimension" << input_params.dim + 1;
    }

<<<<<<< HEAD
    data->free_implicit_rep.reset(new FIRep(*(data->bifiltration_data), input_params.verbosity));

    //clean up
    if (hasFunction)
    {
        for (ExactSet::iterator it = time_set.begin(); it != time_set.end(); ++it) {
            ExactValue* p = *it;
            delete p;
        }
    }
    else {
        for (ExactSet::iterator it = degree_set.begin(); it != degree_set.end(); ++it) {
            ExactValue* p = *it;
            delete p;
        }
        delete degree;
    }
    for (ExactSet::iterator it = dist_set.begin(); it != dist_set.end(); ++it) {
        ExactValue* p = *it;
        delete p;
    }
    return std::unique_ptr<InputData>(data);
=======
    return data;
>>>>>>> 14d7f293
} //end read_point_cloud()

//reads data representing a discrete metric space with a real-valued function and stores in a BifiltrationData
std::unique_ptr<InputData> InputManager::read_discrete_metric_space(std::ifstream& stream, Progress& progress)
{
    if (verbosity >= 2) {
        debug() << "InputManager: Found a discrete metric space file.";
    }
    std::unique_ptr<InputData> data(new InputData);
    FileInputReader reader(stream);

    //prepare data structures
    ExactSet value_set; //stores all unique values of the function; must DELETE all elements later
    ExactSet dist_set; //stores all unique values of the distance metric; must DELETE all elements later
    unsigned num_points;
    bool hasFunction;
    unsigned* degree; //stores the degree of each point; must FREE later if used
    std::pair<ExactSet::iterator, bool> ret; //for return value upon insert()

    // STEP 1: read data file and store exact (rational) values of the function for each point

    //skip 'metric'
    auto line_info = reader.next_line();
    line_info = reader.next_line();
    //first read the label for x-axis
    try {
        std::vector<exact> values;

        if (join(line_info.first).compare("no function") == 0)
        {
            hasFunction =  false;
            //set label for x-axis to "degree"
            data->x_label = "degree";
            if (verbosity >= 6) {
                debug() << "InputManager: Discrete metric space file does not have function values. Creating Bifiltration-Rips complex.";
            }
            //TODO Probably should find new way to get number of points
            //now read the number of points
            line_info = reader.next_line();
            if (verbosity >= 4) {
                debug() << "  Number of points:" << line_info.first[0];
            }

            int dim = std::stoi(line_info.first[0]);
            if (dim < 1) {
                throw std::runtime_error("Number of points must be at least 1");
            }
            num_points = static_cast<unsigned>(dim);
        }
        else
        {
            hasFunction = true;
            data->x_label = line_info.first[0];
            if (verbosity >= 6) {
                debug() << "InputManager: Discrete metric space file has function values. Creating Vietoris-Rips complex.";
            }
            //now read the values
            line_info = reader.next_line();
            std::vector<std::string> line = line_info.first;
            values.reserve(line.size());

            for (size_t i = 0; i < line.size(); i++) {
                values.push_back(str_to_exact(line.at(i)));
            }
            num_points = values.size();
        }

        // STEP 2: read data file and store exact (rational) values for all distances

        //first read the label for y-axis
        line_info = reader.next_line();
        data->y_label = join(line_info.first);

        //read the maximum length of edges to construct
        line_info = reader.next_line();
        exact max_dist;
        max_dist = str_to_exact(line_info.first[0]);
        if (verbosity >= 4) {
            std::ostringstream oss;
            oss << max_dist;
            debug() << "  Maximum distance of edges in Rips complex:" << oss.str();
        }

        if (!hasFunction) {
            degree = new unsigned[num_points]();
        }

<<<<<<< HEAD
        ret = dist_set.insert(new ExactValue(exact(0))); //distance from a point to itself is always zero
        //store distance 0 at index 0
        (*(ret.first))->indexes.push_back(0);
=======
        dist_set.insert(ExactValue(exact(0))); //distance from a point to itself is always zero
>>>>>>> 14d7f293

        //consider all points
        for (unsigned i = 0; i < num_points; i++) {
<<<<<<< HEAD
            if (hasFunction) {
                //store value, if it doesn't exist already
                ret = value_set.insert(new ExactValue(values[i]));

                //remember that point i has this value
                (*(ret.first))->indexes.push_back(i);
            }
=======
            //store value, if it doesn't exist already
            ret = value_set.insert(ExactValue(values[i]));

            //remember that point i has this value
            (ret.first)->indexes.push_back(i);
>>>>>>> 14d7f293

            //read distances from this point to all following points
            if (i < num_points - 1) //then there is at least one point after point i, and there should be another line to read
            {
                TokenReader tokens(reader);
                try {
                    for (unsigned j = i + 1; j < num_points; j++) {
                        //read distance between points i and j
                        if (!tokens.has_next_token())
                            throw std::runtime_error("no distance between points " + std::to_string(i)
                                + "and" + std::to_string(j));

                        std::string str = tokens.next_token();

                        exact cur_dist = str_to_exact(str);

                        if (cur_dist <= max_dist) //then this distance is allowed
                        {
                            //store distance value, if it doesn't exist already
                            ret = dist_set.insert(ExactValue(cur_dist));

<<<<<<< HEAD
                            //remember that the pair of points (i,j) has this distance value, which will go in entry j(j-1)/2 + i + 1
                            (*(ret.first))->indexes.push_back((j * (j - 1)) / 2 + i + 1);

                            //need to keep track of degree for bifiltration-rips complex
                            if (!hasFunction) {
                                //there is an edge between i and j so update degree
                                degree[i]++;
                                degree[j]++;
                            }
=======
                            //remember that the pair of points (i,j) has this distance value, which will go in entry j(j-1)/2 + i
                            (ret.first)->indexes.push_back((j * (j - 1)) / 2 + i);
>>>>>>> 14d7f293
                        }
                    }
                } catch (std::exception& e) {
                    throw InputError(tokens.line_number(), e.what());
                }
            }
        } //end for

    } catch (InputError& e) {
        throw;
    } catch (std::exception& e) {
        throw InputError(line_info.second, e.what());
    }
    if (verbosity >= 4) {
        debug() << "  Finished reading data.";
    }

    progress.advanceProgressStage(); //advance progress box to stage 2: building bifiltration
    // STEP 3: build vectors of discrete indexes for constructing the bifiltration

    std::vector<unsigned> value_indexes, degree_indexes;
    ExactSet degree_set;
    unsigned max_unsigned = std::numeric_limits<unsigned>::max();

    //X axis is degrees for Bifiltration-Rips complex
    if (!hasFunction) {
        //determine the max degree
        unsigned maxDegree = 0;
        for (unsigned i = 0; i < num_points; i++)
            if (maxDegree < degree[i])
                maxDegree = degree[i];

        //build vector of discrete degree indices from 0 to maxDegree and bins those degree values
        //WARNING: assumes that the number of distinct degree grades will be equal to maxDegree which may not hold
        for (unsigned i = 0; i <= maxDegree; i++)
        {
            ret = degree_set.insert(new ExactValue(maxDegree - i)); //store degree -i because degree is wrt opposite ordering on R
            (*(ret.first))->indexes.push_back(i); //degree -i is stored at index i
        }
        //make degrees
        degree_indexes = std::vector<unsigned>(maxDegree + 1, 0);
        build_grade_vectors(*data, degree_set, degree_indexes, data->x_exact, input_params.x_bins);
    }
    //X axis is given by function in Vietoris-Rips complex
    else {
        //vector of discrete time indexes for each point; max_unsigned shall represent undefined time (is this reasonable?)
        value_indexes = std::vector<unsigned>(num_points, max_unsigned);
        build_grade_vectors(*data, value_set, value_indexes, data->x_exact, input_params.x_bins);
    }

    //second, distances
    std::vector<unsigned> dist_indexes((num_points * (num_points - 1)) / 2 + 1, max_unsigned); //discrete distance matrix (triangle); max_unsigned shall represent undefined distance
    build_grade_vectors(*data, dist_set, dist_indexes, data->y_exact, input_params.y_bins);

    //update progress
    progress.progress(30);

    // STEP 4: build the bifiltration

    if (verbosity >= 4) {
        if (hasFunction) {
            debug() << "  Building Vietoris-Rips bifiltration.";
        }
        else {
            debug() << "  Building Bifiltration-Rips bifiltration.";
        }
        debug() << "     x-grades: " << data->x_exact.size();
        debug() << "     y-grades: " << data->y_exact.size();
    }

    //build the Vietoris-Rips bifiltration from the discrete index vectors
    data->bifiltration_data.reset(new BifiltrationData(input_params.dim, input_params.verbosity));
    if (hasFunction) {
         data->bifiltration_data->build_VR_complex(value_indexes, dist_indexes, data->x_exact.size(), data->y_exact.size());
    }
    else {
        data->bifiltration_data->build_BR_complex(num_points, dist_indexes, degree_indexes, data->x_exact.size(), data->y_exact.size());
    }

    if (verbosity >= 8) {
        SimplexInfo* simplices = data->bifiltration_data->getSimplices(input_params.dim - 1);
        debug() << "There are" << simplices->size() << "simplices of dimension" << input_params.dim - 1;
        simplices = data->bifiltration_data->getSimplices(input_params.dim);
        debug() << "There are" << simplices->size() << "simplices of dimension" << input_params.dim;
        simplices = data->bifiltration_data->getSimplices(input_params.dim + 1);
        debug() << "There are" << simplices->size() << "simplices of dimension" << input_params.dim + 1;
    }
    data->free_implicit_rep.reset(new FIRep(*(data->bifiltration_data), input_params.verbosity));

<<<<<<< HEAD
    //clean up
    if (hasFunction)
    {
        for (ExactSet::iterator it = value_set.begin(); it != value_set.end(); ++it) {
            ExactValue* p = *it;
            delete p;
        }
    }
    else {
        for (ExactSet::iterator it = degree_set.begin(); it != degree_set.end(); ++it) {
            ExactValue* p = *it;
            delete p;
        }
        delete degree;
    }
    for (ExactSet::iterator it = dist_set.begin(); it != dist_set.end(); ++it) {
        ExactValue* p = *it;
        delete p;
    }
=======
>>>>>>> 14d7f293
    return data;
} //end read_discrete_metric_space()

//reads a bifiltration and stores in BifiltrationData
std::unique_ptr<InputData> InputManager::read_bifiltration(std::ifstream& stream, Progress& progress)
{
    std::unique_ptr<InputData> data(new InputData);
    FileInputReader reader(stream);
    if (verbosity >= 2) {
        debug() << "InputManager: Found a bifiltration file.\n";
    }

    //Skip file type line
    reader.next_line();

    //read the label for x-axis
    data->x_label = join(reader.next_line().first);

    //read the label for y-axis
    data->y_label = join(reader.next_line().first);

    data->bifiltration_data.reset(new BifiltrationData(input_params.dim, input_params.verbosity));

    //temporary data structures to store grades
    ExactSet x_set; //stores all unique x-values; must DELETE all elements later!
    ExactSet y_set; //stores all unique x-values; must DELETE all elements later!
    std::pair<ExactSet::iterator, bool> ret; //for return value upon insert()

    //read simplices
    std::vector<std::pair<std::vector<int>, unsigned> > simplexList;
    unsigned num_grades = 0;
    while (reader.has_next_line()) {
        auto line_info = reader.next_line();
        try {
            std::vector<std::string> tokens = line_info.first;

            if (tokens.size() > std::numeric_limits<unsigned>::max()) {
                throw InputError(line_info.second,
                    "line longer than " + std::to_string(std::numeric_limits<unsigned>::max()) + " tokens");
            }

            //read vertices
            unsigned pos = 0;
            std::vector<int> verts;
            while(tokens[pos].at(0) != ';') {
                int v = std::stoi(tokens[pos]);
                verts.push_back(v);
                pos++;
            }
            pos++;
            unsigned grades = (tokens.size() - pos) / 2; //remaining tokens are xy pairs
            for (unsigned i = 0; i < grades; i++) {
                //read multigrade and remember that it corresponds to this grade
                ret = x_set.insert(new ExactValue(str_to_exact(tokens.at(pos))));
                (*(ret.first))->indexes.push_back(num_grades);
                ret = y_set.insert(new ExactValue(str_to_exact(tokens.at(pos + 1))));
                (*(ret.first))->indexes.push_back(num_grades);
                num_grades++;
                pos += 2;
            }

<<<<<<< HEAD
            simplexList.push_back({verts, grades});
=======
            //read multigrade and remember that it corresponds to this simplex
            ret = x_set.insert(ExactValue(str_to_exact(tokens.at(dim + 1))));
            (ret.first)->indexes.push_back(num_simplices);
            ret = y_set.insert(ExactValue(str_to_exact(tokens.at(dim + 2))));
            (ret.first)->indexes.push_back(num_simplices);

            //add the simplex to the simplex tree
            data->simplex_tree->add_simplex(verts, num_simplices, num_simplices); //multigrade to be set later!
            num_simplices++;
>>>>>>> 14d7f293
        } catch (std::exception& e) {
            throw InputError(line_info.second, "Could not read vertex: " + std::string(e.what()));
        }
    }

    if (verbosity >= 4) {
        debug() << "  Finished reading data.";
    }

    progress.advanceProgressStage(); //advance progress box to stage 2: building bifiltration

    //build vectors of discrete grades, using bins
    unsigned max_unsigned = std::numeric_limits<unsigned>::max();
    std::vector<unsigned> x_indexes(num_grades, max_unsigned); //x_indexes[i] gives the discrete x-index for simplex i in the input order
    std::vector<unsigned> y_indexes(num_grades, max_unsigned); //y_indexes[i] gives the discrete y-index for simplex i in the input order

    build_grade_vectors(*data, x_set, x_indexes, data->x_exact, input_params.x_bins);
    build_grade_vectors(*data, y_set, y_indexes, data->y_exact, input_params.y_bins);


    int current_grade = 0;
    for (std::vector<std::pair<std::vector<int>, unsigned> >::iterator it = simplexList.begin(); it != simplexList.end(); it++)
    {
        unsigned appearances = it->second;
        AppearanceGrades gradesOfApp;
        for (unsigned i = 0; i < appearances; i++)
        {
            gradesOfApp.push_back(Grade(x_indexes[current_grade], y_indexes[current_grade]));
            current_grade++;
        }
        data->bifiltration_data->add_simplex(it->first, gradesOfApp);
    }
    if (verbosity >= 10)
    {
        data->bifiltration_data->print_bifiltration();
    }
    data->bifiltration_data->createGradeInfo();
    data->bifiltration_data->set_xy_grades(data->x_exact.size(), data->y_exact.size());

    data->free_implicit_rep.reset(new FIRep(*(data->bifiltration_data), input_params.verbosity));

    return data;
} //end read_bifiltration()

//reads a firep and stores in FIRep, does not create BifiltrationData
std::unique_ptr<InputData> InputManager::read_firep(std::ifstream& stream, Progress& progress)
{
    std::unique_ptr<InputData> data(new InputData);
    FileInputReader reader(stream);
    if (verbosity >= 2) {
        debug() << "InputManager: Found a firep file.\n";
    }

    //Skip file type line
    reader.next_line();

    data->bifiltration_data.reset(new BifiltrationData(input_params.dim, input_params.verbosity)); //Will be dummy bifiltration with no stored data

    //temporary data structures to store grades
    ExactSet x_set; //stores all unique x-values; must DELETE all elements later!
    ExactSet y_set; //stores all unique x-values; must DELETE all elements later!
    std::pair<ExactSet::iterator, bool> ret; //for return value upon insert()

    //Temporary data structures to store matrices
    int t, s, r;
    std::vector<exact> x_values, y_values;
    std::vector<std::vector<unsigned> > d2, d1; //matrices d2: hom_dim+1->hom_dim, d1: hom_dim->hom_dim-1

    //read simplices
    while (reader.has_next_line()) {
        auto line_info = reader.next_line();
        try {
            //read the label for x-axis
            data->x_label = join(line_info.first);
            line_info = reader.next_line();
            //read the label for y-axis
            data->y_label = join(line_info.first);

            //Read dimensions of matrices
            line_info = reader.next_line();
            std::vector<std::string> tokens = line_info.first;

            if (tokens.size() != 3) {
                throw InputError(line_info.second,
                    "Expected 3 tokens");
            }

            t = std::stoi(line_info.first[0]);
            s = std::stoi(line_info.first[1]);
            r = std::stoi(line_info.first[2]);

            //read matrices
            //Read d2 first
            x_values.reserve(t + s);
            y_values.reserve(t + s);
            for (int i = 0; i < t; i++) {
                d2.push_back(std::vector<unsigned>());
                line_info = reader.next_line();
                tokens = line_info.first;
                x_values.push_back(str_to_exact(tokens.at(0)));
                y_values.push_back(str_to_exact(tokens.at(1)));
                //store value, if it doesn't exist already
                ret = x_set.insert(new ExactValue(x_values[i]));
                //remember that point i has this value
                (*(ret.first))->indexes.push_back(i);

                //store value, if it doesn't exist already
                ret = y_set.insert(new ExactValue(y_values[i]));
                //remember that point i has this value
                (*(ret.first))->indexes.push_back(i);

                //Process ith column
                if (tokens.at(2).at(0) != ';') {
                    throw InputError(line_info.second, "Expected ';' after coordinates");
                }
                for (unsigned pos = 3; pos < tokens.size(); pos++) {
                    int v = std::stoi(tokens[pos]);
                    if (v < 0 || v >= s) {
                        throw InputError(line_info.second, "Matrix index input out of bounds.");
                    }
                    d2[i].push_back(v);
                }
            }

            //read d1
            for (int i = 0; i < s; i++) {
                d1.push_back(std::vector<unsigned>());
                line_info = reader.next_line();
                tokens = line_info.first;
                x_values.push_back(str_to_exact(tokens.at(0)));
                y_values.push_back(str_to_exact(tokens.at(1)));
                //store value, if it doesn't exist already
                ret = x_set.insert(new ExactValue(x_values[i + t]));
                //remember that point i has this value
                (*(ret.first))->indexes.push_back(i + t);

                //store value, if it doesn't exist already
                ret = y_set.insert(new ExactValue(y_values[i + t]));
                //remember that point i has this value
                (*(ret.first))->indexes.push_back(i + t);

                //Process ith column
                if (tokens.at(2).at(0) != ';') {
                    throw InputError(line_info.second, "Expected ';' after coordinates");
                }
                for (unsigned pos = 3; pos < tokens.size(); pos++) {
                    int v = std::stoi(tokens[pos]);
                    if (v < 0 || v >= r) {
                        throw InputError(line_info.second, "Matrix index input out of bounds.");
                    }
                    d1[i].push_back(v);
                }
            }
        } catch (std::exception& e) {
            throw InputError(line_info.second, "Could not read matrix: " + std::string(e.what()));
        }
    }

    if (verbosity >= 4) {
        debug() << "  Finished reading data.";
    }

    progress.advanceProgressStage(); //advance progress box to stage 2: building bifiltration

    //build vectors of discrete grades, using bins
    unsigned max_unsigned = std::numeric_limits<unsigned>::max();
    std::vector<unsigned> x_indexes(t + s, max_unsigned); //x_indexes[i] gives the discrete x-index for simplex i in the input order
    std::vector<unsigned> y_indexes(t + s, max_unsigned); //y_indexes[i] gives the discrete y-index for simplex i in the input order

    build_grade_vectors(*data, x_set, x_indexes, data->x_exact, input_params.x_bins);
    build_grade_vectors(*data, y_set, y_indexes, data->y_exact, input_params.y_bins);

    //Set x_grades and y_grades
    data->bifiltration_data->set_xy_grades(data->x_exact.size(), data->y_exact.size());
    data->free_implicit_rep.reset(new FIRep(*(data->bifiltration_data), t, s, r, d2, d1, x_indexes, y_indexes, input_params.verbosity));

    //clean up
    for (ExactSet::iterator it = x_set.begin(); it != x_set.end(); ++it) {
        ExactValue* p = *it;
        delete p;
    }
    for (ExactSet::iterator it = y_set.begin(); it != y_set.end(); ++it) {
        ExactValue* p = *it;
        delete p;
    }
    return data;
} //end read_firep()

//reads a file of previously-computed data from RIVET
std::unique_ptr<InputData> InputManager::read_RIVET_data(std::ifstream& stream, Progress& progress)
{
    std::unique_ptr<InputData> data(new InputData);
    FileInputReader reader(stream);

    //read parameters
    auto line_info = reader.next_line();
    auto line = line_info.first;
    debug() << join(line);
    line_info = reader.next_line();
    try {
        input_params.dim = std::stoi(line_info.first[0]);
        data->x_label = join(reader.next_line().first);
        data->y_label = join(reader.next_line().first);

        //read x-grades
        reader.next_line(); //this line should say "x-grades"
        line_info = reader.next_line();
        line = line_info.first;
        while (line[0][0] != 'y') //stop when we reach "y-grades"
        {
            exact num(line[0]);
            data->x_exact.push_back(num);
            line_info = reader.next_line();
            line = line_info.first;
        }

        //read y-grades

        line_info = reader.next_line();
        line = line_info.first;
        while (line[0][0] != 'x') //stop when we reach "xi"
        {
            exact num(line[0]);
            data->y_exact.push_back(num);
            line_info = reader.next_line();
            line = line_info.first;
        }

        //read xi values
        line_info = reader.next_line();
        line = line_info.first; //because the current line says "xi"
        while (line[0][0] != 'b') //stop when we reach "barcode templates"
        {
            unsigned x = std::stoi(line[0]);
            unsigned y = std::stoi(line[1]);
            int zero = std::stoi(line[2]);
            int one = std::stoi(line[3]);
            int two = std::stoi(line[4]);
            data->template_points.push_back(TemplatePoint(x, y, zero, one, two));
            line_info = reader.next_line();
            line = line_info.first;
        }

        //read barcode templates
        //  NOTE: the current line says "barcode templates"
        while (reader.has_next_line()) {
            line_info = reader.next_line();
            line = line_info.first;
            data->barcode_templates.push_back(BarcodeTemplate()); //create a new BarcodeTemplate

            if (line[0] != std::string("-")) //then the barcode is nonempty
            {
                for (size_t i = 0; i < line.size(); i++) //loop over all bars
                {
                    std::vector<std::string> nums = split(line[i], ",");
                    unsigned a = std::stol(nums[0]);
                    unsigned b = -1; //default, for b = infinity
                    if (nums[1][0] != 'i') //then b is finite
                        b = std::stol(nums[1]);
                    unsigned m = std::stol(nums[2]);
                    data->barcode_templates.back().add_bar(a, b, m);
                }
            }
        }

    } catch (std::exception& e) {
        throw InputError(line_info.second, e.what());
    }
    ///TODO: maybe make a different progress box for RIVET input???
    progress.advanceProgressStage(); //advance progress box to stage 2: building bifiltration

    return data;
} //end read_RIVET_data()

//converts an ExactSet of values to the vectors of discrete
// values that BifiltrationTree uses to build the bifiltration,
// and also builds the grade vectors (floating-point and exact)
void InputManager::build_grade_vectors(InputData& data,
    ExactSet& value_set,
    std::vector<unsigned>& discrete_indexes,
    std::vector<exact>& grades_exact,
    unsigned num_bins)
{
    if (num_bins == 0 || num_bins >= value_set.size()) //then don't use bins
    {
        grades_exact.reserve(value_set.size());

        unsigned c = 0; //counter for indexes
        for (ExactSet::iterator it = value_set.begin(); it != value_set.end(); ++it) //loop through all UNIQUE values
        {
            grades_exact.push_back(it->exact_value);

            for (unsigned i = 0; i < it->indexes.size(); i++) //loop through all point indexes for this value
                discrete_indexes[it->indexes[i]] = c; //store discrete index

            c++;
        }
    } else //then use bins: then the number of discrete indexes will equal
    // the number of bins, and exact values will be equally spaced
    {
        //compute bin size
        exact min = value_set.begin()->exact_value;
        exact max = value_set.rbegin()->exact_value;
        exact bin_size = (max - min) / num_bins;

        //store bin values
        data.x_exact.reserve(num_bins);

        ExactSet::iterator it = value_set.begin();
        for (unsigned c = 0; c < num_bins; c++) //loop through all bins
        {
            ExactValue cur_bin(static_cast<exact>(min + (c + 1) * bin_size)); //store the bin value (i.e. the right endpoint of the bin interval)
            grades_exact.push_back(cur_bin.exact_value);

            //store bin index for all points whose time value is in this bin
            while (it != value_set.end() && *it <= cur_bin) {
                for (unsigned i = 0; i < it->indexes.size(); i++) //loop through all point indexes for this value
                    discrete_indexes[it->indexes[i]] = c; //store discrete index
                ++it;
            }
        }
    }
} //end build_grade_vectors()

//finds a rational approximation of a floating-point value
// precondition: x > 0
exact InputManager::approx(double x)
{
    int d = 7; //desired number of significant digits
    int log = (int)floor(log10(x)) + 1;

    if (log >= d)
        return exact((int)floor(x));

    long denom = pow(10, d - log);
    return exact((long)floor(x * denom), denom);
}

FileType InputManager::identify() {
    return this->get_file_type(this->input_params.fileName);
}<|MERGE_RESOLUTION|>--- conflicted
+++ resolved
@@ -177,13 +177,8 @@
 {
     //TODO : switch to YAML or JSON input or switch to proper parser generator or combinators
     FileInputReader reader(stream);
-<<<<<<< HEAD
-    auto data = new InputData();
-    if (verbosity >= 2) {
-=======
     auto data = std::make_unique<InputData>();
     if (verbosity >= 6) {
->>>>>>> 14d7f293
         debug() << "InputManager: Found a point cloud file.";
     }
     unsigned dimension;
@@ -303,44 +298,27 @@
 
     unsigned num_points = points.size();
 
-<<<<<<< HEAD
-    ExactSet dist_set; //stores all unique distance values; must DELETE all elements later
-    ExactSet time_set; //stores all unique time values; must DELETE all elements later. Not used if no function provided
-=======
     ExactSet dist_set; //stores all unique distance values
     ExactSet time_set; //stores all unique time values
->>>>>>> 14d7f293
     std::pair<ExactSet::iterator, bool> ret; //for return value upon insert()
     unsigned* degree; //stores the degree of each point; must FREE later if used
     if (!hasFunction) {
         degree = new unsigned[num_points]();
     }
 
-<<<<<<< HEAD
-    ret = dist_set.insert(new ExactValue(exact(0))); //distance from a point to itself is always zero
-    (*(ret.first))->indexes.push_back(0); //store distance 0 at 0th index
+    ret = dist_set.insert(ExactValue(exact(0))); //distance from a point to itself is always zero
+    (ret.first)->indexes.push_back(0); //store distance 0 at 0th index
 
     //consider all points
     for (unsigned i = 0; i < num_points; i++) 
     {
         if (hasFunction) {
             //store time value, if it doesn't exist already
-            ret = time_set.insert(new ExactValue(points[i].birth));
+            ret = time_set.insert(ExactValue(points[i].birth));
 
             //remember that point i has this birth time value
-            (*(ret.first))->indexes.push_back(i);
-        }
-=======
-    dist_set.insert(ExactValue(exact(0))); //distance from a point to itself is always zero
-
-    //consider all points
-    for (unsigned i = 0; i < num_points; i++) {
-        //store time value, if it doesn't exist already
-        ret = time_set.insert(ExactValue(points[i].birth));
-
-        //remember that point i has this birth time value
-        (ret.first)->indexes.push_back(i);
->>>>>>> 14d7f293
+            (ret.first)->indexes.push_back(i);
+        }
 
         //compute (approximate) distances from this point to all following points
         for (unsigned j = i + 1; j < num_points; j++) {
@@ -361,9 +339,8 @@
                 //store distance value, if it doesn't exist already
                 ret = dist_set.insert(ExactValue(cur_dist));
 
-<<<<<<< HEAD
                 //remember that the pair of points (i,j) has this distance value, which will go in entry j(j-1)/2 + i + 1
-                (*(ret.first))->indexes.push_back((j * (j - 1)) / 2 + i + 1);
+                (ret.first)->indexes.push_back((j * (j - 1)) / 2 + i + 1);
 
                 //need to keep track of degree for bifiltration-rips complex
                 if (!hasFunction) {
@@ -371,10 +348,6 @@
                     degree[i]++;
                     degree[j]++;
                 }
-=======
-                //remember that the pair of points (i,j) has this distance value, which will go in entry j(j-1)/2 + i
-                (ret.first)->indexes.push_back((j * (j - 1)) / 2 + i);
->>>>>>> 14d7f293
             }
         }
     } //end for
@@ -400,8 +373,8 @@
         //WARNING: assumes that the number of distinct degree grades will be equal to maxDegree which may not hold
         for (unsigned i = 0; i <= maxDegree; i++)
         {
-            ret = degree_set.insert(new ExactValue(maxDegree - i)); //store degree -i because degree is wrt opposite ordering on R
-            (*(ret.first))->indexes.push_back(i); //degree i is stored at index i
+            ret = degree_set.insert(ExactValue(maxDegree - i)); //store degree -i because degree is wrt opposite ordering on R
+            (ret.first)->indexes.push_back(i); //degree i is stored at index i
         }
         //make degrees
         degree_indexes = std::vector<unsigned>(maxDegree + 1, 0);
@@ -457,32 +430,9 @@
         debug() << "There are" << simplices->size() << "simplices of dimension" << input_params.dim + 1;
     }
 
-<<<<<<< HEAD
     data->free_implicit_rep.reset(new FIRep(*(data->bifiltration_data), input_params.verbosity));
 
-    //clean up
-    if (hasFunction)
-    {
-        for (ExactSet::iterator it = time_set.begin(); it != time_set.end(); ++it) {
-            ExactValue* p = *it;
-            delete p;
-        }
-    }
-    else {
-        for (ExactSet::iterator it = degree_set.begin(); it != degree_set.end(); ++it) {
-            ExactValue* p = *it;
-            delete p;
-        }
-        delete degree;
-    }
-    for (ExactSet::iterator it = dist_set.begin(); it != dist_set.end(); ++it) {
-        ExactValue* p = *it;
-        delete p;
-    }
-    return std::unique_ptr<InputData>(data);
-=======
     return data;
->>>>>>> 14d7f293
 } //end read_point_cloud()
 
 //reads data representing a discrete metric space with a real-valued function and stores in a BifiltrationData
@@ -570,31 +520,19 @@
             degree = new unsigned[num_points]();
         }
 
-<<<<<<< HEAD
-        ret = dist_set.insert(new ExactValue(exact(0))); //distance from a point to itself is always zero
+        ret = dist_set.insert(ExactValue(exact(0))); //distance from a point to itself is always zero
         //store distance 0 at index 0
-        (*(ret.first))->indexes.push_back(0);
-=======
-        dist_set.insert(ExactValue(exact(0))); //distance from a point to itself is always zero
->>>>>>> 14d7f293
+        (ret.first)->indexes.push_back(0);
 
         //consider all points
         for (unsigned i = 0; i < num_points; i++) {
-<<<<<<< HEAD
             if (hasFunction) {
                 //store value, if it doesn't exist already
-                ret = value_set.insert(new ExactValue(values[i]));
+                ret = value_set.insert(ExactValue(values[i]));
 
                 //remember that point i has this value
-                (*(ret.first))->indexes.push_back(i);
-            }
-=======
-            //store value, if it doesn't exist already
-            ret = value_set.insert(ExactValue(values[i]));
-
-            //remember that point i has this value
-            (ret.first)->indexes.push_back(i);
->>>>>>> 14d7f293
+                (ret.first)->indexes.push_back(i);
+            }
 
             //read distances from this point to all following points
             if (i < num_points - 1) //then there is at least one point after point i, and there should be another line to read
@@ -616,9 +554,8 @@
                             //store distance value, if it doesn't exist already
                             ret = dist_set.insert(ExactValue(cur_dist));
 
-<<<<<<< HEAD
                             //remember that the pair of points (i,j) has this distance value, which will go in entry j(j-1)/2 + i + 1
-                            (*(ret.first))->indexes.push_back((j * (j - 1)) / 2 + i + 1);
+                            (ret.first)->indexes.push_back((j * (j - 1)) / 2 + i + 1);
 
                             //need to keep track of degree for bifiltration-rips complex
                             if (!hasFunction) {
@@ -626,10 +563,6 @@
                                 degree[i]++;
                                 degree[j]++;
                             }
-=======
-                            //remember that the pair of points (i,j) has this distance value, which will go in entry j(j-1)/2 + i
-                            (ret.first)->indexes.push_back((j * (j - 1)) / 2 + i);
->>>>>>> 14d7f293
                         }
                     }
                 } catch (std::exception& e) {
@@ -666,8 +599,8 @@
         //WARNING: assumes that the number of distinct degree grades will be equal to maxDegree which may not hold
         for (unsigned i = 0; i <= maxDegree; i++)
         {
-            ret = degree_set.insert(new ExactValue(maxDegree - i)); //store degree -i because degree is wrt opposite ordering on R
-            (*(ret.first))->indexes.push_back(i); //degree -i is stored at index i
+            ret = degree_set.insert(ExactValue(maxDegree - i)); //store degree -i because degree is wrt opposite ordering on R
+            (ret.first)->indexes.push_back(i); //degree -i is stored at index i
         }
         //make degrees
         degree_indexes = std::vector<unsigned>(maxDegree + 1, 0);
@@ -719,28 +652,10 @@
     }
     data->free_implicit_rep.reset(new FIRep(*(data->bifiltration_data), input_params.verbosity));
 
-<<<<<<< HEAD
     //clean up
-    if (hasFunction)
-    {
-        for (ExactSet::iterator it = value_set.begin(); it != value_set.end(); ++it) {
-            ExactValue* p = *it;
-            delete p;
-        }
-    }
-    else {
-        for (ExactSet::iterator it = degree_set.begin(); it != degree_set.end(); ++it) {
-            ExactValue* p = *it;
-            delete p;
-        }
+    if (!hasFunction) {
         delete degree;
     }
-    for (ExactSet::iterator it = dist_set.begin(); it != dist_set.end(); ++it) {
-        ExactValue* p = *it;
-        delete p;
-    }
-=======
->>>>>>> 14d7f293
     return data;
 } //end read_discrete_metric_space()
 
@@ -794,27 +709,15 @@
             unsigned grades = (tokens.size() - pos) / 2; //remaining tokens are xy pairs
             for (unsigned i = 0; i < grades; i++) {
                 //read multigrade and remember that it corresponds to this grade
-                ret = x_set.insert(new ExactValue(str_to_exact(tokens.at(pos))));
-                (*(ret.first))->indexes.push_back(num_grades);
-                ret = y_set.insert(new ExactValue(str_to_exact(tokens.at(pos + 1))));
-                (*(ret.first))->indexes.push_back(num_grades);
+                ret = x_set.insert(ExactValue(str_to_exact(tokens.at(pos))));
+                (ret.first)->indexes.push_back(num_grades);
+                ret = y_set.insert(ExactValue(str_to_exact(tokens.at(pos + 1))));
+                (ret.first)->indexes.push_back(num_grades);
                 num_grades++;
                 pos += 2;
             }
 
-<<<<<<< HEAD
             simplexList.push_back({verts, grades});
-=======
-            //read multigrade and remember that it corresponds to this simplex
-            ret = x_set.insert(ExactValue(str_to_exact(tokens.at(dim + 1))));
-            (ret.first)->indexes.push_back(num_simplices);
-            ret = y_set.insert(ExactValue(str_to_exact(tokens.at(dim + 2))));
-            (ret.first)->indexes.push_back(num_simplices);
-
-            //add the simplex to the simplex tree
-            data->simplex_tree->add_simplex(verts, num_simplices, num_simplices); //multigrade to be set later!
-            num_simplices++;
->>>>>>> 14d7f293
         } catch (std::exception& e) {
             throw InputError(line_info.second, "Could not read vertex: " + std::string(e.what()));
         }
@@ -917,14 +820,14 @@
                 x_values.push_back(str_to_exact(tokens.at(0)));
                 y_values.push_back(str_to_exact(tokens.at(1)));
                 //store value, if it doesn't exist already
-                ret = x_set.insert(new ExactValue(x_values[i]));
+                ret = x_set.insert(ExactValue(x_values[i]));
                 //remember that point i has this value
-                (*(ret.first))->indexes.push_back(i);
+                (ret.first)->indexes.push_back(i);
 
                 //store value, if it doesn't exist already
-                ret = y_set.insert(new ExactValue(y_values[i]));
+                ret = y_set.insert(ExactValue(y_values[i]));
                 //remember that point i has this value
-                (*(ret.first))->indexes.push_back(i);
+                (ret.first)->indexes.push_back(i);
 
                 //Process ith column
                 if (tokens.at(2).at(0) != ';') {
@@ -947,14 +850,14 @@
                 x_values.push_back(str_to_exact(tokens.at(0)));
                 y_values.push_back(str_to_exact(tokens.at(1)));
                 //store value, if it doesn't exist already
-                ret = x_set.insert(new ExactValue(x_values[i + t]));
+                ret = x_set.insert(ExactValue(x_values[i + t]));
                 //remember that point i has this value
-                (*(ret.first))->indexes.push_back(i + t);
+                (ret.first)->indexes.push_back(i + t);
 
                 //store value, if it doesn't exist already
-                ret = y_set.insert(new ExactValue(y_values[i + t]));
+                ret = y_set.insert(ExactValue(y_values[i + t]));
                 //remember that point i has this value
-                (*(ret.first))->indexes.push_back(i + t);
+                (ret.first)->indexes.push_back(i + t);
 
                 //Process ith column
                 if (tokens.at(2).at(0) != ';') {
@@ -991,15 +894,6 @@
     data->bifiltration_data->set_xy_grades(data->x_exact.size(), data->y_exact.size());
     data->free_implicit_rep.reset(new FIRep(*(data->bifiltration_data), t, s, r, d2, d1, x_indexes, y_indexes, input_params.verbosity));
 
-    //clean up
-    for (ExactSet::iterator it = x_set.begin(); it != x_set.end(); ++it) {
-        ExactValue* p = *it;
-        delete p;
-    }
-    for (ExactSet::iterator it = y_set.begin(); it != y_set.end(); ++it) {
-        ExactValue* p = *it;
-        delete p;
-    }
     return data;
 } //end read_firep()
 
