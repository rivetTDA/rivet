--- conflicted
+++ resolved
@@ -467,14 +467,11 @@
         data->bifiltration_data->build_VR_complex(time_indexes, dist_indexes, data->x_exact.size(), data->y_exact.size());
         
     } else {
-<<<<<<< HEAD
+        
         data->bifiltration_data->build_DR_complex(num_points, dist_indexes, degree_indexes, data->x_exact.size(), data->y_exact.size());
-=======
-        data->bifiltration_data->build_BR_complex(num_points, dist_indexes, degree_indexes, data->x_exact.size(), data->y_exact.size());
         //convert data->x_exact from codegree sequence to negative degree sequence
         exact max_x_exact=*(data->x_exact.end()-1);//should it be maxdegree instead?
         std::transform(data->x_exact.begin(),data->x_exact.end(), data->x_exact.begin(),[max_x_exact](exact x){return x-max_x_exact;});
->>>>>>> 34a1bd3e
     }
 
     if (verbosity >= 8) {
@@ -708,16 +705,12 @@
     if (hasFunction) {
         data->bifiltration_data->build_VR_complex(value_indexes, dist_indexes, data->x_exact.size(), data->y_exact.size());
     } else {
-<<<<<<< HEAD
+        
         data->bifiltration_data->build_DR_complex(num_points, dist_indexes, degree_indexes, data->x_exact.size(), data->y_exact.size());
-=======
-        data->bifiltration_data->build_BR_complex(num_points, dist_indexes, degree_indexes, data->x_exact.size(), data->y_exact.size());
         
         //convert data->x_exact from codegree sequence to negative degree sequence
         exact max_x_exact=*(data->x_exact.end()-1);//should it be maxdegree instead?
         std::transform(data->x_exact.begin(),data->x_exact.end(), data->x_exact.begin(), [max_x_exact](exact x){return x-max_x_exact;});
-        
->>>>>>> 34a1bd3e
     }
 
     if (verbosity >= 8) {
