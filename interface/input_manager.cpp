/**********************************************************************
Copyright 2014-2016 The RIVET Devlopers. See the COPYRIGHT file at
the top-level directory of this distribution.

This file is part of RIVET.

This program is free software: you can redistribute it and/or modify
it under the terms of the GNU General Public License as published by
the Free Software Foundation, either version 3 of the License, or
(at your option) any later version.

This program is distributed in the hope that it will be useful,
but WITHOUT ANY WARRANTY; without even the implied warranty of
MERCHANTABILITY or FITNESS FOR A PARTICULAR PURPOSE.  See the
GNU General Public License for more details.

You should have received a copy of the GNU General Public License
along with this program.  If not, see <http://www.gnu.org/licenses/>.
**********************************************************************/

#include "input_manager.h"
#include "../computation.h"
#include "../math/simplex_tree.h"
#include "file_input_reader.h"
#include "input_parameters.h"

#include "debug.h"

#include <algorithm>
#include <boost/algorithm/string.hpp>
#include <set>
#include <sstream>
#include <vector>

//epsilon value for use in comparisons
double ExactValue::epsilon = pow(2, -30);

std::string join(const std::vector<std::string>& strings)
{
    std::stringstream ss;
    for (size_t i = 0; i < strings.size(); i++) {
        if (i > 0)
            ss << " ";
        ss << strings[i];
    }
    return ss.str();
}

std::vector<std::string> split(std::string& str, std::string separators)
{
    std::vector<std::string> strings;
    boost::split(strings, str, boost::is_any_of(separators));
    return strings;
}

class TokenReader {
public:
    TokenReader(FileInputReader& reader)
        : reader(reader)
        , tokens()
        , it(tokens.end())
        , line(0)
    {
    }
    bool has_next_token()
    {
        if (it != tokens.end()) {
            return true;
        }
        if (reader.has_next_line()) {
            auto info = reader.next_line();
            tokens = info.first;
            line = info.second;
            it = tokens.begin();
            return true;
        }
        return false;
    }

    std::string next_token()
    {
        if (has_next_token()) {
            auto val = *it;
            it++;
            return val;
        }
        return "";
    }

    unsigned line_number() const
    {
        return line;
    }

private:
    FileInputReader& reader;
    std::vector<std::string> tokens;
    std::vector<std::string>::iterator it;
    unsigned line;
};

//==================== InputManager class ====================
using namespace rivet::numeric;

//constructor
InputManager::InputManager(InputParameters& params)
    : input_params(params)
    , verbosity(params.verbosity)
{
    register_file_type(FileType{ "points", "point-cloud data", true,
        std::bind(&InputManager::read_point_cloud, this, std::placeholders::_1, std::placeholders::_2) });

    register_file_type(FileType{ "metric", "metric data", true,
        std::bind(&InputManager::read_discrete_metric_space, this, std::placeholders::_1, std::placeholders::_2) });
    register_file_type(FileType{ "bifiltration", "bifiltration data", true,
        std::bind(&InputManager::read_bifiltration, this, std::placeholders::_1, std::placeholders::_2) });
    //    register_file_type(FileType {"RIVET_0", "pre-computed RIVET data", false,
    //                                 std::bind(&InputManager::read_RIVET_data, this, std::placeholders::_1, std::placeholders::_2) });
}

void InputManager::register_file_type(FileType file_type)
{
    supported_types.push_back(file_type);
}
FileType& InputManager::get_file_type(std::string fileName)
{
    std::ifstream stream(fileName);
    if (!stream.is_open()) {
        throw std::runtime_error("Could not open " + fileName);
    }
    FileInputReader reader(stream);
    std::string filetype_name = reader.next_line().first[0];

    auto it = std::find_if(supported_types.begin(), supported_types.end(), [filetype_name](FileType t) { return t.identifier == filetype_name; });

    if (it == supported_types.end()) {
        throw std::runtime_error("Unsupported file type");
    }

    return *it;
}

//function to run the input manager, requires a filename
//  post condition: x_grades and x_exact have size x_bins, and they contain the grade values for the 2-D persistence module in double and exact form (respectively)
//                  similarly for y_grades and y_exact
std::unique_ptr<InputData> InputManager::start(Progress& progress)
{
    //read the file
    if (verbosity >= 2) {
        debug() << "READING FILE:" << input_params.fileName;
    }
    auto file_type = get_file_type(input_params.fileName);
    std::ifstream infile(input_params.fileName); //input file
    if (!infile.is_open()) {
        throw std::runtime_error("Could not open input file.");
    }
    auto data = file_type.parser(infile, progress);
    data->file_type = file_type;
    data->is_data = file_type.is_data;
    return data;
} //end start()

InputError::InputError(unsigned line, std::string message)
    : std::runtime_error("line " + std::to_string(line) + ": " + message)
{
}

//reads a point cloud
//  points are given by coordinates in Euclidean space, and each point has a "birth time"
//  constructs a simplex tree representing the bifiltered Vietoris-Rips complex
std::unique_ptr<InputData> InputManager::read_point_cloud(std::ifstream& stream, Progress& progress)
{
    //TODO : switch to YAML or JSON input or switch to proper parser generator or combinators
    FileInputReader reader(stream);
    auto data = new InputData();
    if (verbosity >= 6) {
        debug() << "InputManager: Found a point cloud file.";
    }
    unsigned dimension;
    exact max_dist;

    //read points
    std::vector<DataPoint> points;

    // STEP 1: read data file and store exact (rational) values
    //skip first line
    reader.next_line();
    
    auto line_info = reader.next_line();
    try {
        //read dimension of the points from the first line of the file
        std::vector<std::string> dimension_line = line_info.first;
        if (dimension_line.size() != 1) {
            debug() << "There was more than one value in the expected dimension line."
                       " There may be a problem with your input file.  ";
        }
        if(verbosity >= 4) {
            debug() << "  Point cloud lives in dimension:" << dimension_line[0];
        }

        int dim = std::stoi(dimension_line[0]);
        if (dim < 1) {
            throw std::runtime_error("Dimension of data must be at least 1");
        }
        dimension = static_cast<unsigned>(dim);

        //read maximum distance for edges in Vietoris-Rips complex
        line_info = reader.next_line();
        std::vector<std::string> distance_line = line_info.first;
        if (distance_line.size() != 1) {
            throw std::runtime_error("There was more than one value in the expected distance line.");
        }

        max_dist = str_to_exact(distance_line[0]);
        if (max_dist <= 0) {
            throw std::runtime_error("An invalid input was received for the max distance.");
        }

        if (verbosity >= 4) {
            std::ostringstream oss;
            oss << max_dist;
            debug() << "  Maximum distance of edges in Vietoris-Rips complex:" << oss.str();
        }

        //read label for x-axis
        line_info = reader.next_line();
        data->x_label = line_info.first[0];

        //set label for y-axis to "distance"
        data->y_label = "distance";

        while (reader.has_next_line()) {
            line_info = reader.next_line();
            std::vector<std::string> tokens = line_info.first;
            if (tokens.size() != dimension + 1) {
                std::stringstream ss;
                ss << "invalid line (should be " << dimension + 1 << " tokens but was " << tokens.size() << ")"
                   << std::endl;
                ss << "[";
                for (auto t : tokens) {
                    ss << t << " ";
                }
                ss << "]" << std::endl;

                throw std::runtime_error(ss.str());
            }
            DataPoint p(tokens);
            points.push_back(p);
        }
    } catch (std::exception& e) {
        throw InputError(line_info.second, e.what());
    }
    if (verbosity >= 4) {
        debug() << "  Finished reading" << points.size() << "points. Input finished.";
    }

    if (points.empty()) {
        throw std::runtime_error("No points loaded.");
    }

    // STEP 2: compute distance matrix, and create ordered lists of all unique distance and time values

    if (verbosity >= 4) {
        debug() << "  Building lists of grade values.";
    }
    progress.advanceProgressStage();

    unsigned num_points = points.size();

    ExactSet dist_set; //stores all unique distance values; must DELETE all elements later
    ExactSet time_set; //stores all unique time values; must DELETE all elements later
    std::pair<ExactSet::iterator, bool> ret; //for return value upon insert()

    dist_set.insert(new ExactValue(exact(0))); //distance from a point to itself is always zero

    //consider all points
    for (unsigned i = 0; i < num_points; i++) {
        //store time value, if it doesn't exist already
        ret = time_set.insert(new ExactValue(points[i].birth));

        //remember that point i has this birth time value
        (*(ret.first))->indexes.push_back(i);

        //compute (approximate) distances from this point to all following points
        for (unsigned j = i + 1; j < num_points; j++) {
            //compute (approximate) distance squared between points[i] and points[j]
            double fp_dist_squared = 0;
            for (unsigned k = 0; k < dimension; k++) {
                double kth_dist = points[i].coords[k] - points[j].coords[k];
                fp_dist_squared += (kth_dist * kth_dist);
            }

            //find an approximate square root of fp_dist_squared, and store it as an exact value
            exact cur_dist(0);
            if (fp_dist_squared > 0)
                cur_dist = approx(sqrt(fp_dist_squared)); //OK for now...

            if (cur_dist <= max_dist) //then this distance is allowed
            {
                //store distance value, if it doesn't exist already
                ret = dist_set.insert(new ExactValue(cur_dist));

                //remember that the pair of points (i,j) has this distance value, which will go in entry j(j-1)/2 + i
                (*(ret.first))->indexes.push_back((j * (j - 1)) / 2 + i);
            }
        }
    } //end for

    // STEP 3: build vectors of discrete indexes for constructing the bifiltration

    unsigned max_unsigned = std::numeric_limits<unsigned>::max();

    //first, times

    //vector of discrete time indexes for each point; max_unsigned shall represent undefined time (is this reasonable?)
    std::vector<unsigned> time_indexes(num_points, max_unsigned);
    build_grade_vectors(*data, time_set, time_indexes, data->x_exact, input_params.x_bins);

    //second, distances

    //discrete distance matrix (triangle); max_unsigned shall represent undefined distance
    std::vector<unsigned> dist_indexes((num_points * (num_points - 1)) / 2, max_unsigned);
    build_grade_vectors(*data, dist_set, dist_indexes, data->y_exact, input_params.y_bins);

    //update progress
    progress.progress(30);

    // STEP 4: build the bifiltration

    //simplex_tree stores only DISCRETE information!
    //this only requires (suppose there are k points):
    //  1. a list of k discrete times
    //  2. a list of k(k-1)/2 discrete distances
    //  3. max dimension of simplices to construct, which is one more than the dimension of homology to be computed

    if(verbosity >= 4) {
        debug() << "  Building Vietoris-Rips bifiltration.";
        debug() << "     x-grades: " << data->x_exact.size();
        debug() << "     y-grades: " << data->y_exact.size();
    }
    
    data->simplex_tree.reset(new SimplexTree(input_params.dim, input_params.verbosity));
    data->simplex_tree->build_VR_complex(time_indexes, dist_indexes, data->x_exact.size(), data->y_exact.size());

    if(verbosity >= 8) {
        data->simplex_tree->print_bifiltration();
    }

    //clean up
    for (ExactSet::iterator it = time_set.begin(); it != time_set.end(); ++it) {
        ExactValue* p = *it;
        delete p;
    }
    for (ExactSet::iterator it = dist_set.begin(); it != dist_set.end(); ++it) {
        ExactValue* p = *it;
        delete p;
    }
    return std::unique_ptr<InputData>(data);
} //end read_point_cloud()

//reads data representing a discrete metric space with a real-valued function and constructs a simplex tree
std::unique_ptr<InputData> InputManager::read_discrete_metric_space(std::ifstream& stream, Progress& progress)
{
    if (verbosity >= 2) {
        debug() << "InputManager: Found a discrete metric space file.";
    }
    std::unique_ptr<InputData> data(new InputData);
    FileInputReader reader(stream);

    //prepare data structures
    ExactSet value_set; //stores all unique values of the function; must DELETE all elements later
    ExactSet dist_set; //stores all unique values of the distance metric; must DELETE all elements later
    unsigned num_points;

    // STEP 1: read data file and store exact (rational) values of the function for each point

    //skip 'metric'
    auto line_info = reader.next_line();
    line_info = reader.next_line();
    //first read the label for x-axis
    try {
        data->x_label = line_info.first[0];

        //now read the values
        line_info = reader.next_line();
        std::vector<std::string> line = line_info.first;
        std::vector<exact> values;
        values.reserve(line.size());

        for (size_t i = 0; i < line.size(); i++) {
            values.push_back(str_to_exact(line.at(i)));
        }

        // STEP 2: read data file and store exact (rational) values for all distances

        //first read the label for y-axis
        line_info = reader.next_line();
        data->y_label = join(line_info.first);

        //read the maximum length of edges to construct
        line_info = reader.next_line();
        exact max_dist;
        max_dist = str_to_exact(line_info.first[0]);
<<<<<<< HEAD
        if (verbosity >= 4) {
            std::ostringstream oss;
            oss << max_dist;
            debug() << "  maximum distance:" << oss.str();
        }
=======
    if (verbosity >= 4) {
        std::ostringstream oss;
        oss << max_dist;
        debug() << "  Maximum distance of edges in Vietoris-Rips complex:" << oss.str();
    }
>>>>>>> fd3463a2

        std::pair<ExactSet::iterator, bool> ret; //for return value upon insert()

        dist_set.insert(new ExactValue(exact(0))); //distance from a point to itself is always zero

        //consider all points
        num_points = values.size();
        for (unsigned i = 0; i < num_points; i++) {
            //store value, if it doesn't exist already
            ret = value_set.insert(new ExactValue(values[i]));

            //remember that point i has this value
            (*(ret.first))->indexes.push_back(i);

            //read distances from this point to all following points
            if (i < num_points - 1) //then there is at least one point after point i, and there should be another line to read
            {
                TokenReader tokens(reader);
                try {
                    for (unsigned j = i + 1; j < num_points; j++) {
                        //read distance between points i and j
                        if (!tokens.has_next_token())
                            throw std::runtime_error("no distance between points " + std::to_string(i)
                                + "and" + std::to_string(j));

                        std::string str = tokens.next_token();
                        debug() << str;

                        exact cur_dist = str_to_exact(str);

                        if (cur_dist <= max_dist) //then this distance is allowed
                        {
                            //store distance value, if it doesn't exist already
                            ret = dist_set.insert(new ExactValue(cur_dist));

                            //remember that the pair of points (i,j) has this distance value, which will go in entry j(j-1)/2 + i
                            (*(ret.first))->indexes.push_back((j * (j - 1)) / 2 + i);
                        }
                    }
                } catch (std::exception& e) {
                    throw InputError(tokens.line_number(), e.what());
                }
            }
        } //end for

    } catch (InputError& e) {
        throw;
    } catch (std::exception& e) {
        throw InputError(line_info.second, e.what());
    }
    progress.advanceProgressStage(); //advance progress box to stage 2: building bifiltration

    // STEP 3: build vectors of discrete indexes for constructing the bifiltration

    unsigned max_unsigned = std::numeric_limits<unsigned>::max();

    //first, values
    std::vector<unsigned> value_indexes(num_points, max_unsigned); //vector of discrete value indexes for each point; max_unsigned shall represent undefined value (is this reasonable?)
    build_grade_vectors(*data, value_set, value_indexes, data->x_exact, input_params.x_bins);

    //second, distances
    std::vector<unsigned> dist_indexes((num_points * (num_points - 1)) / 2, max_unsigned); //discrete distance matrix (triangle); max_unsigned shall represent undefined distance
    build_grade_vectors(*data, dist_set, dist_indexes, data->y_exact, input_params.y_bins);

    //update progress
    progress.progress(30);

    // STEP 4: build the bifiltration

    if (verbosity >= 4) {
        debug() << "  Building Vietoris-Rips bifiltration.";
        debug() << "     x-grades: " << data->x_exact.size();
        debug() << "     y-grades: " << data->y_exact.size();
    }

    //build the Vietoris-Rips bifiltration from the discrete index vectors
    data->simplex_tree.reset(new SimplexTree(input_params.dim, input_params.verbosity));
    data->simplex_tree->build_VR_complex(value_indexes, dist_indexes, data->x_exact.size(), data->y_exact.size());

    //clean up
    for (ExactSet::iterator it = value_set.begin(); it != value_set.end(); ++it) {
        ExactValue* p = *it;
        delete p;
    }
    for (ExactSet::iterator it = dist_set.begin(); it != dist_set.end(); ++it) {
        ExactValue* p = *it;
        delete p;
    }
    return data;
} //end read_discrete_metric_space()

//reads a bifiltration and constructs a simplex tree
std::unique_ptr<InputData> InputManager::read_bifiltration(std::ifstream& stream, Progress& progress)
{
    std::unique_ptr<InputData> data(new InputData);
    FileInputReader reader(stream);
    if (verbosity >= 2) {
        debug() << "InputManager: Found a bifiltration file.\n";
    }

    //Skip file type line
    reader.next_line();

    //read the label for x-axis
    data->x_label = join(reader.next_line().first);

    //read the label for y-axis
    data->y_label = join(reader.next_line().first);

    data->simplex_tree.reset(new SimplexTree(input_params.dim, input_params.verbosity));

    //temporary data structures to store grades
    ExactSet x_set; //stores all unique x-values; must DELETE all elements later!
    ExactSet y_set; //stores all unique x-values; must DELETE all elements later!
    std::pair<ExactSet::iterator, bool> ret; //for return value upon insert()

    //read simplices
    unsigned num_simplices = 0;
    while (reader.has_next_line()) {
        auto line_info = reader.next_line();
        try {
            std::vector<std::string> tokens = line_info.first;

            if (tokens.size() > std::numeric_limits<unsigned>::max()) {
                throw InputError(line_info.second,
                    "line longer than " + std::to_string(std::numeric_limits<unsigned>::max()) + " tokens");
            }

            //read dimension of simplex
            unsigned dim = static_cast<unsigned>(tokens.size() - 3); //-3 because a n-simplex has (n+1) vertices, and the line also contains two grade values

            //read vertices
            std::vector<int> verts;
            for (unsigned i = 0; i <= dim; i++) {
                int v = std::stoi(tokens[i]);
                verts.push_back(v);
            }

            //read multigrade and remember that it corresponds to this simplex
            ret = x_set.insert(new ExactValue(str_to_exact(tokens.at(dim + 1))));
            (*(ret.first))->indexes.push_back(num_simplices);
            ret = y_set.insert(new ExactValue(str_to_exact(tokens.at(dim + 2))));
            (*(ret.first))->indexes.push_back(num_simplices);

            //add the simplex to the simplex tree
            data->simplex_tree->add_simplex(verts, num_simplices, num_simplices); //multigrade to be set later!
            num_simplices++;
        } catch (std::exception& e) {
            throw InputError(line_info.second, "Could not read vertex: " + std::string(e.what()));
        }
    }

    progress.advanceProgressStage(); //advance progress box to stage 2: building bifiltration

    //build vectors of discrete grades, using bins
    unsigned max_unsigned = std::numeric_limits<unsigned>::max();
    std::vector<unsigned> x_indexes(num_simplices, max_unsigned); //x_indexes[i] gives the discrete x-index for simplex i in the input order
    std::vector<unsigned> y_indexes(num_simplices, max_unsigned); //y_indexes[i] gives the discrete y-index for simplex i in the input order

    build_grade_vectors(*data, x_set, x_indexes, data->x_exact, input_params.x_bins);
    build_grade_vectors(*data, y_set, y_indexes, data->y_exact, input_params.y_bins);

    //update simplex tree nodes
    data->simplex_tree->update_xy_indexes(x_indexes, y_indexes, data->x_exact.size(), data->y_exact.size());

    //compute indexes
    data->simplex_tree->update_global_indexes();
    data->simplex_tree->update_dim_indexes();

    //clean up
    for (ExactSet::iterator it = x_set.begin(); it != x_set.end(); ++it) {
        ExactValue* p = *it;
        delete p;
    }
    for (ExactSet::iterator it = y_set.begin(); it != y_set.end(); ++it) {
        ExactValue* p = *it;
        delete p;
    }
    return data;
} //end read_bifiltration()

//reads a file of previously-computed data from RIVET
std::unique_ptr<InputData> InputManager::read_RIVET_data(std::ifstream& stream, Progress& progress)
{
    std::unique_ptr<InputData> data(new InputData);
    FileInputReader reader(stream);

    //read parameters
    auto line_info = reader.next_line();
    auto line = line_info.first;
    debug() << join(line);
    line_info = reader.next_line();
    try {
        input_params.dim = std::stoi(line_info.first[0]);
        data->x_label = join(reader.next_line().first);
        data->y_label = join(reader.next_line().first);

        //read x-grades
        reader.next_line(); //this line should say "x-grades"
        line_info = reader.next_line();
        line = line_info.first;
        while (line[0][0] != 'y') //stop when we reach "y-grades"
        {
            exact num(line[0]);
            data->x_exact.push_back(num);
            line_info = reader.next_line();
            line = line_info.first;
        }

        //read y-grades

        line_info = reader.next_line();
        line = line_info.first;
        while (line[0][0] != 'x') //stop when we reach "xi"
        {
            exact num(line[0]);
            data->y_exact.push_back(num);
            line_info = reader.next_line();
            line = line_info.first;
        }

        //read xi values
        line_info = reader.next_line();
        line = line_info.first; //because the current line says "xi"
        while (line[0][0] != 'b') //stop when we reach "barcode templates"
        {
            unsigned x = std::stoi(line[0]);
            unsigned y = std::stoi(line[1]);
            int zero = std::stoi(line[2]);
            int one = std::stoi(line[3]);
            int two = std::stoi(line[4]);
            data->template_points.push_back(TemplatePoint(x, y, zero, one, two));
            line_info = reader.next_line();
            line = line_info.first;
        }

        //read barcode templates
        //  NOTE: the current line says "barcode templates"
        while (reader.has_next_line()) {
            line_info = reader.next_line();
            line = line_info.first;
            data->barcode_templates.push_back(BarcodeTemplate()); //create a new BarcodeTemplate

            if (line[0] != std::string("-")) //then the barcode is nonempty
            {
                for (size_t i = 0; i < line.size(); i++) //loop over all bars
                {
                    std::vector<std::string> nums = split(line[i], ",");
                    unsigned a = std::stol(nums[0]);
                    unsigned b = -1; //default, for b = infinity
                    if (nums[1][0] != 'i') //then b is finite
                        b = std::stol(nums[1]);
                    unsigned m = std::stol(nums[2]);
                    data->barcode_templates.back().add_bar(a, b, m);
                }
            }
        }

    } catch (std::exception& e) {
        throw InputError(line_info.second, e.what());
    }
    ///TODO: maybe make a different progress box for RIVET input???
    progress.advanceProgressStage(); //advance progress box to stage 2: building bifiltration

    return data;
} //end read_RIVET_data()

//converts an ExactSet of values to the vectors of discrete
// values that SimplexTree uses to build the bifiltration,
// and also builds the grade vectors (floating-point and exact)
void InputManager::build_grade_vectors(InputData& data,
    ExactSet& value_set,
    std::vector<unsigned>& discrete_indexes,
    std::vector<exact>& grades_exact,
    unsigned num_bins)
{
    if (num_bins == 0 || num_bins >= value_set.size()) //then don't use bins
    {
        grades_exact.reserve(value_set.size());

        unsigned c = 0; //counter for indexes
        for (ExactSet::iterator it = value_set.begin(); it != value_set.end(); ++it) //loop through all UNIQUE values
        {
            grades_exact.push_back((*it)->exact_value);

            for (unsigned i = 0; i < (*it)->indexes.size(); i++) //loop through all point indexes for this value
                discrete_indexes[(*it)->indexes[i]] = c; //store discrete index

            c++;
        }
    } else //then use bins: then the number of discrete indexes will equal
    // the number of bins, and exact values will be equally spaced
    {
        //compute bin size
        exact min = (*value_set.begin())->exact_value;
        exact max = (*value_set.rbegin())->exact_value;
        exact bin_size = (max - min) / num_bins;

        //store bin values
        data.x_exact.reserve(num_bins);

        ExactSet::iterator it = value_set.begin();
        for (unsigned c = 0; c < num_bins; c++) //loop through all bins
        {
            ExactValue cur_bin(static_cast<exact>(min + (c + 1) * bin_size)); //store the bin value (i.e. the right endpoint of the bin interval)
            grades_exact.push_back(cur_bin.exact_value);

            //store bin index for all points whose time value is in this bin
            while (it != value_set.end() && **it <= cur_bin) {
                for (unsigned i = 0; i < (*it)->indexes.size(); i++) //loop through all point indexes for this value
                    discrete_indexes[(*it)->indexes[i]] = c; //store discrete index
                ++it;
            }
        }
    }
} //end build_grade_vectors()

//finds a rational approximation of a floating-point value
// precondition: x > 0
exact InputManager::approx(double x)
{
    int d = 7; //desired number of significant digits
    int log = (int)floor(log10(x)) + 1;

    if (log >= d)
        return exact((int)floor(x));

    long denom = pow(10, d - log);
    return exact((long)floor(x * denom), denom);
}<|MERGE_RESOLUTION|>--- conflicted
+++ resolved
@@ -185,7 +185,7 @@
     // STEP 1: read data file and store exact (rational) values
     //skip first line
     reader.next_line();
-    
+
     auto line_info = reader.next_line();
     try {
         //read dimension of the points from the first line of the file
@@ -338,7 +338,7 @@
         debug() << "     x-grades: " << data->x_exact.size();
         debug() << "     y-grades: " << data->y_exact.size();
     }
-    
+
     data->simplex_tree.reset(new SimplexTree(input_params.dim, input_params.verbosity));
     data->simplex_tree->build_VR_complex(time_indexes, dist_indexes, data->x_exact.size(), data->y_exact.size());
 
@@ -401,19 +401,11 @@
         line_info = reader.next_line();
         exact max_dist;
         max_dist = str_to_exact(line_info.first[0]);
-<<<<<<< HEAD
-        if (verbosity >= 4) {
-            std::ostringstream oss;
-            oss << max_dist;
-            debug() << "  maximum distance:" << oss.str();
-        }
-=======
     if (verbosity >= 4) {
         std::ostringstream oss;
         oss << max_dist;
         debug() << "  Maximum distance of edges in Vietoris-Rips complex:" << oss.str();
     }
->>>>>>> fd3463a2
 
         std::pair<ExactSet::iterator, bool> ret; //for return value upon insert()
 
