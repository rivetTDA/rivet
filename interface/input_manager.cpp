/**********************************************************************
Copyright 2014-2016 The RIVET Developers. See the COPYRIGHT file at
the top-level directory of this distribution.

This file is part of RIVET.

This program is free software: you can redistribute it and/or modify
it under the terms of the GNU General Public License as published by
the Free Software Foundation, either version 3 of the License, or
(at your option) any later version.

This program is distributed in the hope that it will be useful,
but WITHOUT ANY WARRANTY; without even the implied warranty of
MERCHANTABILITY or FITNESS FOR A PARTICULAR PURPOSE.  See the
GNU General Public License for more details.

You should have received a copy of the GNU General Public License
along with this program.  If not, see <http://www.gnu.org/licenses/>.
**********************************************************************/

#include "input_manager.h"
#include "../computation.h"
#include "../math/bifiltration_data.h"
#include "file_input_reader.h"
#include "input_parameters.h"
#include "debug.h"

#include <algorithm>
#include <boost/algorithm/string.hpp>
#include <memory>
#include <set>
#include <sstream>
#include <vector>
<<<<<<< HEAD

#include <ctime>

=======
#include <memory>
#include <dcel/arrangement_message.h>
#include <api.h>
#include <boost/archive/binary_iarchive.hpp>
>>>>>>> ba43b950
//epsilon value for use in comparisons
double ExactValue::epsilon = pow(2, -30);

std::string join(const std::vector<std::string>& strings)
{
    std::stringstream ss;
    for (size_t i = 0; i < strings.size(); i++) {
        if (i > 0)
            ss << " ";
        ss << strings[i];
    }
    return ss.str();
}

std::vector<std::string> split(std::string& str, std::string separators)
{
    std::vector<std::string> strings;
    boost::split(strings, str, boost::is_any_of(separators));
    return strings;
}

class TokenReader {
public:
    TokenReader(FileInputReader& reader)
        : reader(reader)
        , tokens()
        , it(tokens.end())
        , line(0)
    {
    }
    bool has_next_token()
    {
        if (it != tokens.end()) {
            return true;
        }
        if (reader.has_next_line()) {
            auto info = reader.next_line();
            tokens = info.first;
            line = info.second;
            it = tokens.begin();
            return true;
        }
        return false;
    }

    std::string next_token()
    {
        if (has_next_token()) {
            auto val = *it;
            it++;
            return val;
        }
        return "";
    }

    unsigned line_number() const
    {
        return line;
    }

private:
    FileInputReader& reader;
    std::vector<std::string> tokens;
    std::vector<std::string>::iterator it;
    unsigned line;
};

<<<<<<< HEAD
//a function to detect the axis reversal flag
//the first return value is true iff the axis is reversed
//and the second is the axis label
std::pair<bool, std::string> detect_axis_reversed(std::vector<std::string> line)
{
    
    bool is_reversed=false;
    std::string label;
    
    std::string joined=join(line);

    if(boost::starts_with(line[0],"[")){
        auto close_position=joined.find_first_of("]");
        if(close_position==std::string::npos){
            throw std::runtime_error("No closing bracket in axis label");
        }
        //get the nonwhitespace characters between the two brackets
        std::string between=joined.substr(1, close_position-1);
        boost::trim(between);
        
        if(between=="-"){
            is_reversed=true;
        }
        //if there is a +, or more than one whitespace character before the closing bracket, then don't do anything
        //if there is exactly one non "+" charachter before the closing bracket, throw an error

        else if(between!="+" && between.length()==1){
            throw std::runtime_error("An invalid character was received for the axis direction");

        }
        //if we are at this point, then line[0] begins with either [+] or [-]
        //the label is the rest of the string
        //the trim is there because there may or may not be whitespace between the bracket and the label
        label=joined.substr(close_position+1);
        boost::trim(label);
        
    }
              
    else{
        //there is no direction flag, the xlabel is just the line
        //and x_reverse retains its default value of false
        label= joined;
        }
              
              
    return std::make_pair(is_reversed,label);

    
}






=======
FileContent::FileContent() {
    type = FileContentType::INVALID;
    input_data = nullptr;
    result = nullptr;
}

FileContent::FileContent(InputData *data) {
    type = FileContentType::DATA;
    input_data = std::make_shared<InputData>(*data);
}

FileContent::FileContent(ComputationResult *result) {
    type = FileContentType::PRECOMPUTED;
    FileContent::result = std::make_shared<ComputationResult>(*result);
}

FileContent& FileContent::operator=(const FileContent &other) {
    type = other.type;
    input_data = other.input_data;
    result = other.result;
    return *this;
}

FileContent::FileContent(const FileContent &other) {
    type = other.type;
    input_data = other.input_data;
    result = other.result;
}

//FileContent::~FileContent() {
//
//}
>>>>>>> ba43b950

//==================== InputManager class ====================
using namespace rivet::numeric;

//constructor
InputManager::InputManager(InputParameters& params)
    : input_params(params)
    , verbosity(params.verbosity)
{
    
    //register the possible point cloud file types
    
    //first do the case when has_function=true
    register_file_type(FileType{ "points", "point-cloud data", true,
        std::bind(&InputManager::read_point_cloud, this, std::placeholders::_1, std::placeholders::_2) });

    // for metric data, the possible cases are exactly the same
    register_file_type(FileType{ "metric", "metric data", true,
        std::bind(&InputManager::read_discrete_metric_space, this, std::placeholders::_1, std::placeholders::_2) });

    register_file_type(FileType{ "bifiltration", "bifiltration data", true,
        std::bind(&InputManager::read_bifiltration, this, std::placeholders::_1, std::placeholders::_2) });
<<<<<<< HEAD
    register_file_type(FileType{ "firep", "free implicit representation data", true,
        std::bind(&InputManager::read_firep, this, std::placeholders::_1, std::placeholders::_2) });
=======
    register_file_type(FileType{ "RIVET_msgpack", "pre-computed RIVET data", false,
                                 std::bind(&InputManager::read_messagepack, this, std::placeholders::_1, std::placeholders::_2) });
>>>>>>> ba43b950
    //    register_file_type(FileType {"RIVET_0", "pre-computed RIVET data", false,
    //                                 std::bind(&InputManager::read_RIVET_data, this, std::placeholders::_1, std::placeholders::_2) });
    
}

void InputManager::register_file_type(FileType file_type)
{
    supported_types.push_back(file_type);
}



FileType& InputManager::get_file_type(std::string fileName)
{
    std::ifstream stream(fileName);
    if (!stream.is_open()) {
        throw std::runtime_error("Could not open " + fileName);
    }
    FileInputReader reader(stream);
    if (!reader.has_next_line()) {
        throw std::runtime_error("Empty file: " + fileName);
    }
    auto from_reader=reader.next_line();
    std::string filetype_name = from_reader.first[0];
    
    
    
    
    auto it = std::find_if(supported_types.begin(), supported_types.end(), [filetype_name](FileType t) { return (t.identifier == filetype_name); });
    
    
    if (it == supported_types.end()) {
        throw std::runtime_error("Unsupported file type");
    }

    return *it;
}

//function to run the input manager, requires a filename
//  post condition: x_grades and x_exact have size x_bins, and they contain the grade values for the 2-D persistence module in double and exact form (respectively)
//                  similarly for y_grades and y_exact
FileContent InputManager::start(Progress& progress)
{
    //read the file
    if (verbosity >= 2) {
        debug() << "READING FILE:" << input_params.fileName;
    }
    auto file_type = get_file_type(input_params.fileName);
    std::ifstream infile(input_params.fileName); //input file
    if (!infile.is_open()) {
        throw std::runtime_error("Could not open input file.");
    }
    auto data = file_type.parser(infile, progress);
    return data;
} //end start()

InputError::InputError(unsigned line, std::string message)
    : std::runtime_error("line " + std::to_string(line) + ": " + message)
{
}

FileContent InputManager::read_messagepack(std::ifstream& stream, Progress& progress) {

    std::string type;
    std::getline(stream, type);
    InputParameters params;
    TemplatePointsMessage templatePointsMessage;
    ArrangementMessage arrangementMessage;
    std::string buffer((std::istreambuf_iterator<char>(stream)),
                       std::istreambuf_iterator<char>());

    msgpack::unpacker pac;
    pac.reserve_buffer( buffer.size() );
    std::copy( buffer.begin(), buffer.end(), pac.buffer() );
    pac.buffer_consumed( buffer.size() );
    progress.setProgressMaximum(100);

    msgpack::object_handle oh;
    pac.next(oh);
    auto m1 = oh.get();
    m1.convert(params);
    progress.progress(20);
    pac.next(oh);
    auto m2 = oh.get();
    m2.convert(templatePointsMessage);
    progress.progress(50);
    pac.next(oh);
    auto m3 = oh.get();
    m3.convert(arrangementMessage);
    progress.progress(100);
    return FileContent(
            from_messages(templatePointsMessage, arrangementMessage).release());
}

//reads a point cloud
<<<<<<< HEAD
//  points are given by coordinates in Euclidean space, and each point has a "birth time" unless no function specified
//  stores the bifiltered Bifiltration/Vietoris-Rips complex in BifiltrationData
std::unique_ptr<InputData> InputManager::read_point_cloud(std::ifstream& stream, Progress& progress)
=======
//  points are given by coordinates in Euclidean space, and each point has a "birth time"
//  constructs a simplex tree representing the bifiltered Vietoris-Rips complex
FileContent InputManager::read_point_cloud(std::ifstream& stream, Progress& progress)
>>>>>>> ba43b950
{
    //TODO : switch to YAML or JSON input or switch to proper parser generator or combinators
    FileInputReader reader(stream);
    auto data = new InputData();
    if (verbosity >= 6) {
        debug() << "InputManager: Found a point cloud file.";
    }
    unsigned dimension;
    exact max_dist;
    bool hasFunction;
    
    bool x_reverse=false;
    bool y_reverse=false;

    //read points
    std::vector<DataPoint> points;

    // STEP 1: read data file and store exact (rational) values
    //skip first line
    reader.next_line();

    auto line_info = reader.next_line();
    try {
        //read dimension of the points from the first line of the file
        std::vector<std::string> dimension_line = line_info.first;
        if (dimension_line.size() != 1) {
            debug() << "There was more than one value in the expected dimension line."
                       " There may be a problem with your input file.  ";
        }
        if (verbosity >= 4) {
            debug() << "  Point cloud lives in dimension:" << dimension_line[0];
        }

        int dim = std::stoi(dimension_line[0]);
        if (dim < 1) {
            throw std::runtime_error("Dimension of data must be at least 1");
        }
        dimension = static_cast<unsigned>(dim);

        //read maximum distance for edges in Degree-Rips complex
        line_info = reader.next_line();
        std::vector<std::string> distance_line = line_info.first;
        if (distance_line.size() != 1) {
            throw std::runtime_error("There was more than one value in the expected distance line.");
        }

        max_dist = str_to_exact(distance_line[0]);
        
        if (max_dist <= 0) {
            throw std::runtime_error("An invalid input was received for the max distance.");
        }

        if (verbosity >= 4) {
            std::ostringstream oss;
            oss << max_dist;
            debug() << "  Maximum distance of edges in Degree-Rips complex:" << oss.str();
        }

        unsigned expectedNumTokens;

        //read label for x-axis
        line_info = reader.next_line();
        if (join(line_info.first).compare("no function") == 0) {
            hasFunction = false;
            //set label for x-axis to "degree"
            data->x_label = "degree";
            expectedNumTokens = dimension;
            if (verbosity >= 6) {
                debug() << "InputManager: Point cloud file does not have function values. Creating Degree-Rips complex.";
            }
            
            x_reverse=true; //higher degrees will be shown on the left
            
        } else {
            hasFunction = true;
            
            auto is_reversed_and_label=detect_axis_reversed(line_info.first);
            x_reverse=is_reversed_and_label.first;
            data->x_label=is_reversed_and_label.second;
            
            expectedNumTokens = dimension + 1;
            if (verbosity >= 6) {
                debug() << "InputManager: Point cloud file has function values. Creating Vietoris-Rips complex.";
            }
        }

        //set label for y-axis to "distance"
        data->y_label = "distance";

        while (reader.has_next_line()) {
            line_info = reader.next_line();
            std::vector<std::string> tokens = line_info.first;
            if (tokens.size() != expectedNumTokens) {
                std::stringstream ss;
                ss << "invalid line (should be " << expectedNumTokens << " tokens but was " << tokens.size() << ")"
                   << std::endl;
                ss << "[";
                for (auto t : tokens) {
                    ss << t << " ";
                }
                ss << "]" << std::endl;

                throw std::runtime_error(ss.str());
            }

            //Add artificial birth value of 0 if no function value provided
            if (!hasFunction) {
                tokens.push_back("0");
            }
            DataPoint p(tokens);
            if (x_reverse&& hasFunction) {
                p.birth *= -1;
            }

            points.push_back(p);
        }
    } catch (std::exception& e) {
        throw InputError(line_info.second, e.what());
    }
    if (verbosity >= 4) {
        debug() << "  Finished reading" << points.size() << "points. Input finished.";
    }

    if (points.empty()) {
        throw std::runtime_error("No points loaded.");
    }

    // STEP 2: compute distance matrix, and create ordered lists of all unique distance and time values

    if (verbosity >= 4) {
        debug() << "  Building lists of grade values.";
    }
    progress.advanceProgressStage();

    unsigned num_points = points.size();

    ExactSet dist_set; //stores all unique distance values
    ExactSet time_set; //stores all unique time values
    std::pair<ExactSet::iterator, bool> ret; //for return value upon insert()
    unsigned* degree; //stores the degree of each point; must FREE later if used
    if (!hasFunction) {
        degree = new unsigned[num_points]();
    }

    ret = dist_set.insert(ExactValue(exact(0))); //distance from a point to itself is always zero
    (ret.first)->indexes.push_back(0); //store distance 0 at 0th index
    //consider all points
    for (unsigned i = 0; i < num_points; i++) {
        if (hasFunction) {
            //store time value, if it doesn't exist already
            ret = time_set.insert(ExactValue(points[i].birth));

            //remember that point i has this birth time value
            (ret.first)->indexes.push_back(i);
        }

        //compute (approximate) distances from this point to all following points
        for (unsigned j = i + 1; j < num_points; j++) {
            //compute (approximate) distance squared between points[i] and points[j]
            double fp_dist_squared = 0;
            for (unsigned k = 0; k < dimension; k++) {
                double kth_dist = points[i].coords[k] - points[j].coords[k];
                fp_dist_squared += (kth_dist * kth_dist);
            }

            //find an approximate square root of fp_dist_squared, and store it as an exact value
            exact cur_dist(0);
            if (fp_dist_squared > 0)
                cur_dist = approx(sqrt(fp_dist_squared)); //OK for now...

            if (cur_dist <= max_dist) //then this distance is allowed
            {
                //store distance value, if it doesn't exist already
                ret = dist_set.insert(ExactValue(cur_dist));

                //remember that the pair of points (i,j) has this distance value, which will go in entry j(j-1)/2 + i + 1
                (ret.first)->indexes.push_back((j * (j - 1)) / 2 + i + 1);

                //need to keep track of degree for degree-Rips complex
                if (!hasFunction) {
                    //there is an edge between i and j so update degree
                    degree[i]++;
                    degree[j]++;
                }
            }
        }
    } //end for
    if (verbosity >= 4) {
        debug() << "  Finished reading data.";
    }

    // STEP 3: build vectors of discrete indexes for constructing the bifiltration

    std::vector<unsigned> time_indexes, degree_indexes;
    ExactSet degree_set;
    unsigned max_unsigned = std::numeric_limits<unsigned>::max();

    //X axis is degrees for degree-Rips complex
    if (!hasFunction) {
        //determine the max degree
        unsigned maxDegree = 0;
        for (unsigned i = 0; i < num_points; i++)
            if (maxDegree < degree[i])
                maxDegree = degree[i];

        //build vector of discrete degree indices from 0 to maxDegree and bins those degree values
        //WARNING: assumes that the number of distinct degree grades will be equal to maxDegree which may not hold
        for (unsigned i = 0; i <= maxDegree; i++) {
            ret = degree_set.insert(ExactValue(maxDegree - i)); //store degree -i because degree is wrt opposite ordering on R
            (ret.first)->indexes.push_back(i); //degree i is stored at index i
        }
        //make degrees
        degree_indexes = std::vector<unsigned>(maxDegree + 1, 0);
        
        build_grade_vectors(*data, degree_set, degree_indexes, data->x_exact, input_params.x_bins);
        //data->x_exact is now an increasing list of codegrees
        //consider the sublevel set codeg<=k
        //this is the same as deg>=maxDeg-k
        //thus to convert from sublevelset to superlevel set, must replace the kth element of data->x_exact
        //with -1*(codeg-(kth element)) (the negative 1 is to the values are still increasing)
        //this is just the sequence of NEGATIVE degrees
        //e.g codeg=(0,1,2,...,10)
        //goes to (-(10-0), -(10-1), ...,-(10-10))=(-10,-9,...,0)
    
        
    }
    //X axis is given by function in Vietoris-Rips complex
    else {
        //vector of discrete time indexes for each point; max_unsigned shall represent undefined time (is this reasonable?)
        time_indexes = std::vector<unsigned>(num_points, max_unsigned);
        build_grade_vectors(*data, time_set, time_indexes, data->x_exact, input_params.x_bins);
    }

    //discrete distance matrix (triangle); max_unsigned shall represent undefined distance
    std::vector<unsigned> dist_indexes((num_points * (num_points - 1)) / 2 + 1, max_unsigned);
    build_grade_vectors(*data, dist_set, dist_indexes, data->y_exact, input_params.y_bins);

    //update progress
    progress.progress(30);

    // STEP 4: build the bifiltration

    //bifiltration_data stores only DISCRETE information!
    //this only requires (suppose there are k points):
    //  1. a list of k discrete times (if a function is included)
    //  2. a list of k(k-1)/2 discrete distances
    //  3. max dimension of simplices to construct, which is one more than the dimension of homology to be computed

    if (verbosity >= 4) {
        if (hasFunction) {
            debug() << "  Building Vietoris-Rips bifiltration.";
        } else {
            debug() << "  Building Degree-Rips bifiltration.";
        }
        debug() << "     x-grades: " << data->x_exact.size();
        debug() << "     y-grades: " << data->y_exact.size();
    }

    data->bifiltration_data.reset(new BifiltrationData(input_params.dim, input_params.verbosity));
    if (hasFunction) {
        data->bifiltration_data->build_VR_complex(time_indexes, dist_indexes, data->x_exact.size(), data->y_exact.size());
        
    } else {
        
        data->bifiltration_data->build_DR_complex(num_points, dist_indexes, degree_indexes, data->x_exact.size(), data->y_exact.size());
        //convert data->x_exact from codegree sequence to negative degree sequence
        exact max_x_exact=*(data->x_exact.end()-1);//should it be maxdegree instead?
        std::transform(data->x_exact.begin(),data->x_exact.end(), data->x_exact.begin(),[max_x_exact](exact x){return x-max_x_exact;});
    }

    if (verbosity >= 8) {
        int size;
        size = data->bifiltration_data->get_size(input_params.dim - 1);
        debug() << "There are" << size << "simplices of dimension" << input_params.dim - 1;
        size = data->bifiltration_data->get_size(input_params.dim);
        debug() << "There are" << size << "simplices of dimension" << input_params.dim;
        size = data->bifiltration_data->get_size(input_params.dim + 1);
        debug() << "There are" << size << "simplices of dimension" << input_params.dim + 1;
    }

<<<<<<< HEAD
    data->free_implicit_rep.reset(new FIRep(*(data->bifiltration_data), input_params.verbosity));
    
    if(!hasFunction){
        delete degree;
    }
    
    //remember the axis directions
    data->x_reverse=x_reverse;
    data->y_reverse=y_reverse;
    
    return data;
    
    
    
    
} //end read_point_cloud()

//reads data representing a discrete metric space with a real-valued function and stores in a BifiltrationData
std::unique_ptr<InputData> InputManager::read_discrete_metric_space(std::ifstream& stream, Progress& progress)
=======
    return FileContent(data);
} //end read_point_cloud()

//reads data representing a discrete metric space with a real-valued function and constructs a simplex tree
FileContent InputManager::read_discrete_metric_space(std::ifstream& stream, Progress& progress)
>>>>>>> ba43b950
{
    if (verbosity >= 2) {
        debug() << "InputManager: Found a discrete metric space file.";
    }
    auto data = new InputData();
    FileInputReader reader(stream);

    //prepare data structures
    ExactSet value_set; //stores all unique values of the function; must DELETE all elements later
    ExactSet dist_set; //stores all unique values of the distance metric; must DELETE all elements later
    unsigned num_points;
    
    
    bool hasFunction;
    unsigned* degree; //stores the degree of each point; must FREE later if used
    std::pair<ExactSet::iterator, bool> ret; //for return value upon insert()

    bool x_reverse=false;
    bool y_reverse=false;
    

    // STEP 1: read data file and store exact (rational) values of the function for each point

    //skip 'metric'
    auto line_info = reader.next_line();
    line_info = reader.next_line();
    //first read the label for x-axis
    try {
        std::vector<exact> values;

        if (join(line_info.first).compare("no function") == 0) {
            hasFunction = false;
            //set label for x-axis to "degree"
            data->x_label = "degree";
            if (verbosity >= 6) {
                debug() << "InputManager: Discrete metric space file does not have function values. Creating Degree-Rips complex.";
            }
            
            //x_reverse is true in this case
            x_reverse=true;
        
            //TODO Probably should find new way to get number of points
            //now read the number of points
            line_info = reader.next_line();
            if (verbosity >= 4) {
                debug() << "  Number of points:" << line_info.first[0];
            }

            int dim = std::stoi(line_info.first[0]);
            if (dim < 1) {
                throw std::runtime_error("Number of points must be at least 1");
            }
            num_points = static_cast<unsigned>(dim);
        }
        else {
            hasFunction = true;
            
            //check for axis reversal
            auto is_reversed_and_label=detect_axis_reversed(line_info.first);
            x_reverse=is_reversed_and_label.first;
            data->x_label = is_reversed_and_label.second;
            
            exact xrev_sign= x_reverse? -1 :1;
        
            
            if (verbosity >= 6) {
                debug() << "InputManager: Discrete metric space file has function values. Creating Vietoris-Rips complex.";
            }
            //now read the values
            line_info = reader.next_line();
            std::vector<std::string> line = line_info.first;
            values.reserve(line.size());

            for (size_t i = 0; i < line.size(); i++) {
                values.push_back(xrev_sign*str_to_exact(line.at(i)));
            }
            num_points = values.size();
        }

        
        
        
        // STEP 2: read data file and store exact (rational) values for all distances

        //first read the label for y-axis
        line_info = reader.next_line();
        data->y_label = join(line_info.first);

        //read the maximum length of edges to construct
        line_info = reader.next_line();
        exact max_dist;
        max_dist = str_to_exact(line_info.first[0]);
        if (verbosity >= 4) {
            std::ostringstream oss;
            oss << max_dist;
            debug() << "  Maximum distance of edges in Rips complex:" << oss.str();
        }

        if (!hasFunction) {
            degree = new unsigned[num_points]();
        }

        ret = dist_set.insert(ExactValue(exact(0))); //distance from a point to itself is always zero
        //store distance 0 at index 0
        (ret.first)->indexes.push_back(0);

        TokenReader tokens(reader);

        //consider all points
        for (unsigned i = 0; i < num_points; i++) {
            if (hasFunction) {
                //store value, if it doesn't exist already
                ret = value_set.insert(ExactValue(values[i]));

                //remember that point i has this value
                (ret.first)->indexes.push_back(i);
            }

            //read distances from this point to all following points
            if (i < num_points - 1) //then there is at least one point after point i, and there should be another line to read
            {
                try {
                    for (unsigned j = i + 1; j < num_points; j++) {
                        
                        //read distance between points i and j
                        if (!tokens.has_next_token())
                            throw std::runtime_error("no distance between points " + std::to_string(i)
                                + " and " + std::to_string(j));

                        std::string str = tokens.next_token();
                        
                        exact cur_dist = str_to_exact(str);

                        
                        if (cur_dist <= max_dist) //then this distance is allowed
                        {
                            //store distance value, if it doesn't exist already
                            ret = dist_set.insert(ExactValue(cur_dist));

                            //remember that the pair of points (i,j) has this distance value, which will go in entry j(j-1)/2 + i + 1
                            (ret.first)->indexes.push_back((j * (j - 1)) / 2 + i + 1);

                            //need to keep track of degree for degree-Rips complex
                            if (!hasFunction) {
                                //there is an edge between i and j so update degree
                                degree[i]++;
                                degree[j]++;
                            }
                        }
                    }
                } catch (std::exception& e) {
                    throw InputError(tokens.line_number(), e.what());
                }
            }
        } //end for

    } catch (InputError& e) {
        throw;
    } catch (std::exception& e) {
        throw InputError(line_info.second, e.what());
    }
    if (verbosity >= 4) {
        debug() << "  Finished reading data.";
    }

    progress.advanceProgressStage(); //advance progress box to stage 2: building bifiltration
    // STEP 3: build vectors of discrete indexes for constructing the bifiltration

    std::vector<unsigned> value_indexes, degree_indexes;
    ExactSet degree_set;
    unsigned max_unsigned = std::numeric_limits<unsigned>::max();

    //X axis is degrees for Degree-Rips complex
    if (!hasFunction) {
        //determine the max degree
        unsigned maxDegree = 0;
        for (unsigned i = 0; i < num_points; i++)
            if (maxDegree < degree[i])
                maxDegree = degree[i];
        

        //build vector of discrete degree indices from 0 to maxDegree and bins those degree values
        //WARNING: assumes that the number of distinct degree grades will be equal to maxDegree which may not hold
        for (unsigned i = 0; i <= maxDegree; i++) {
            ret = degree_set.insert(ExactValue(maxDegree - i)); //store degree -i because degree is wrt opposite ordering on R
            (ret.first)->indexes.push_back(i); //degree i is stored at index i
        }
        //make degrees
        degree_indexes = std::vector<unsigned>(maxDegree + 1, 0);
        build_grade_vectors(*data, degree_set, degree_indexes, data->x_exact, input_params.x_bins);
    }
    //X axis is given by function in Vietoris-Rips complex
    else {
        //vector of discrete time indexes for each point; max_unsigned shall represent undefined time (is this reasonable?)
        value_indexes = std::vector<unsigned>(num_points, max_unsigned);
        build_grade_vectors(*data, value_set, value_indexes, data->x_exact, input_params.x_bins);
    }

    //second, distances
    std::vector<unsigned> dist_indexes((num_points * (num_points - 1)) / 2 + 1, max_unsigned); //discrete distance matrix (triangle); max_unsigned shall represent undefined distance
    build_grade_vectors(*data, dist_set, dist_indexes, data->y_exact, input_params.y_bins);

    //update progress
    progress.progress(30);

    // STEP 4: build the bifiltration

    if (verbosity >= 4) {
        if (hasFunction) {
            debug() << "  Building Vietoris-Rips bifiltration.";
        } else {
            debug() << "  Building Degree-Rips bifiltration.";
        }
        debug() << "     x-grades: " << data->x_exact.size();
        debug() << "     y-grades: " << data->y_exact.size();
    }

    //build the Vietoris-Rips bifiltration from the discrete index vectors
    data->bifiltration_data.reset(new BifiltrationData(input_params.dim, input_params.verbosity));
    if (hasFunction) {
        data->bifiltration_data->build_VR_complex(value_indexes, dist_indexes, data->x_exact.size(), data->y_exact.size());
    } else {
        
        data->bifiltration_data->build_DR_complex(num_points, dist_indexes, degree_indexes, data->x_exact.size(), data->y_exact.size());
        
        //convert data->x_exact from codegree sequence to negative degree sequence
        exact max_x_exact=*(data->x_exact.end()-1);//should it be maxdegree instead?
        std::transform(data->x_exact.begin(),data->x_exact.end(), data->x_exact.begin(), [max_x_exact](exact x){return x-max_x_exact;});
    }

    if (verbosity >= 8) {
        int size;
        size = data->bifiltration_data->get_size(input_params.dim - 1);
        debug() << "There are" << size << "simplices of dimension" << input_params.dim - 1;
        size = data->bifiltration_data->get_size(input_params.dim);
        debug() << "There are" << size << "simplices of dimension" << input_params.dim;
        size = data->bifiltration_data->get_size(input_params.dim + 1);
        debug() << "There are" << size << "simplices of dimension" << input_params.dim + 1;
    }

    data->free_implicit_rep.reset(new FIRep(*(data->bifiltration_data), input_params.verbosity));
    data->x_reverse=x_reverse;
    data->y_reverse=y_reverse;
    
    //clean up
    if (!hasFunction) {
        delete degree;
    }

    return FileContent(data);
} //end read_discrete_metric_space()

<<<<<<< HEAD
//reads a bifiltration and stores in BifiltrationData
std::unique_ptr<InputData> InputManager::read_bifiltration(std::ifstream& stream, Progress& progress)
{
    

    std::unique_ptr<InputData> data(new InputData);
=======
//reads a bifiltration and constructs a simplex tree
FileContent InputManager::read_bifiltration(std::ifstream& stream, Progress& progress)
{
    auto data = new InputData();
>>>>>>> ba43b950
    FileInputReader reader(stream);
    if (verbosity >= 2) {
        debug() << "InputManager: Found a bifiltration file.\n";
    }

    
    //Skip file type line
    reader.next_line();

    //read the label for x-axis
    auto is_xreversed_and_label=detect_axis_reversed(reader.next_line().first);
    bool x_reverse=is_xreversed_and_label.first;
    data->x_label = is_xreversed_and_label.second;
    exact xrev_sign=x_reverse? -1:1;
    

    //read the label for y-axis
    auto is_yreversed_and_label=detect_axis_reversed(reader.next_line().first);
    bool y_reverse=is_yreversed_and_label.first;
    data->y_label = is_yreversed_and_label.second;
    exact yrev_sign=y_reverse? -1:1;

    data->bifiltration_data.reset(new BifiltrationData(input_params.dim, input_params.verbosity));

    //temporary data structures to store grades
    ExactSet x_set; //stores all unique x-values; must DELETE all elements later!
    ExactSet y_set; //stores all unique x-values; must DELETE all elements later!
    std::pair<ExactSet::iterator, bool> ret; //for return value upon insert()

    //read simplices
    std::vector<std::pair<std::vector<int>, unsigned>> simplexList;
    unsigned num_grades = 0;
    while (reader.has_next_line()) {
        auto line_info = reader.next_line();
        try {
            std::vector<std::string> tokens = line_info.first;

            if (tokens.size() > std::numeric_limits<unsigned>::max()) {
                throw InputError(line_info.second,
                    "line longer than " + std::to_string(std::numeric_limits<unsigned>::max()) + " tokens");
            }

            //read vertices
            unsigned pos = 0;
            std::vector<int> verts;
            while (tokens[pos].at(0) != ';') {
                int v = std::stoi(tokens[pos]);
                verts.push_back(v);
                pos++;
            }
            pos++;
            unsigned grades = (tokens.size() - pos) / 2; //remaining tokens are xy pairs
            for (unsigned i = 0; i < grades; i++) {
                //read multigrade and remember that it corresponds to this grade
                ret = x_set.insert(ExactValue(xrev_sign*str_to_exact(tokens.at(pos))));
                (ret.first)->indexes.push_back(num_grades);
                ret = y_set.insert(ExactValue(yrev_sign*str_to_exact(tokens.at(pos + 1))));
                (ret.first)->indexes.push_back(num_grades);
                num_grades++;
                pos += 2;
            }

            simplexList.push_back({ verts, grades });
        } catch (std::exception& e) {
            throw InputError(line_info.second, "Could not read vertex: " + std::string(e.what()));
        }
    }

    if (verbosity >= 4) {
        debug() << "  Finished reading data.";
    }

    progress.advanceProgressStage(); //advance progress box to stage 2: building bifiltration

    //build vectors of discrete grades, using bins
    unsigned max_unsigned = std::numeric_limits<unsigned>::max();
    std::vector<unsigned> x_indexes(num_grades, max_unsigned); //x_indexes[i] gives the discrete x-index for simplex i in the input order
    std::vector<unsigned> y_indexes(num_grades, max_unsigned); //y_indexes[i] gives the discrete y-index for simplex i in the input order

    build_grade_vectors(*data, x_set, x_indexes, data->x_exact, input_params.x_bins);
    build_grade_vectors(*data, y_set, y_indexes, data->y_exact, input_params.y_bins);

    int current_grade = 0;
    for (std::vector<std::pair<std::vector<int>, unsigned>>::iterator it = simplexList.begin(); it != simplexList.end(); it++) {
        unsigned appearances = it->second;
        AppearanceGrades gradesOfApp;
        for (unsigned i = 0; i < appearances; i++) {
            gradesOfApp.push_back(Grade(x_indexes[current_grade], y_indexes[current_grade]));
            current_grade++;
        }

<<<<<<< HEAD
        //TODO: Double-check that this sorting hasn't been done earlier.
        //Mike: I reorganized the code slightly so that the arguments of add_simplex are const references, which seems better, but that means any sorting should happen before.
        std::sort(gradesOfApp.begin(), gradesOfApp.end());
        std::sort(it->first.begin(), it->first.end());
        data->bifiltration_data->add_simplex(it->first, gradesOfApp);
    }
    if (verbosity >= 10) {
        data->bifiltration_data->print_bifiltration();
    }
    //data->bifiltration_data->createGradeInfo();
    data->bifiltration_data->set_xy_grades(data->x_exact.size(), data->y_exact.size());

    data->free_implicit_rep.reset(new FIRep(*(data->bifiltration_data), input_params.verbosity));
    
    data->x_reverse=x_reverse;
    data->y_reverse=y_reverse;
    
    return data;
=======
    return FileContent(data);
>>>>>>> ba43b950
} //end read_bifiltration()

//reads a firep and stores in FIRep, does not create BifiltrationData
std::unique_ptr<InputData> InputManager::read_firep(std::ifstream& stream, Progress& progress)
{
    std::unique_ptr<InputData> data(new InputData);
    FileInputReader reader(stream);
    if (verbosity >= 2) {
        debug() << "InputManager: Found a firep file.\n";
    }
    bool x_reverse=false;
    bool y_reverse=false;

    //Skip file type line
    reader.next_line();

    data->bifiltration_data.reset(new BifiltrationData(input_params.dim, input_params.verbosity)); //Will be dummy bifiltration with no stored data

    //temporary data structures to store grades
    ExactSet x_set; //stores all unique x-values; must DELETE all elements later!
    ExactSet y_set; //stores all unique x-values; must DELETE all elements later!
    std::pair<ExactSet::iterator, bool> ret; //for return value upon insert()

    //Temporary data structures to store matrices
    int t, s, r;
    std::vector<exact> x_values, y_values;
    std::vector<std::vector<unsigned>> d2, d1; //matrices d2: hom_dim+1->hom_dim, d1: hom_dim->hom_dim-1

    //read simplices
    while (reader.has_next_line()) {
        auto line_info = reader.next_line();
        try {
            //read the label for x-axis
            auto is_xreversed_and_label=detect_axis_reversed(line_info.first);
            x_reverse=is_xreversed_and_label.first;
            data->x_label = is_xreversed_and_label.second;
            exact xrev_sign=x_reverse? -1:1;
            
            
            line_info = reader.next_line();
            //read the label for y-axis
            auto is_yreversed_and_label=detect_axis_reversed(line_info.first);
            y_reverse=is_yreversed_and_label.first;
            data->y_label = is_yreversed_and_label.second;
            exact yrev_sign=y_reverse? -1:1;

            //Read dimensions of matrices
            line_info = reader.next_line();
            std::vector<std::string> tokens = line_info.first;

            if (tokens.size() != 3) {
                throw InputError(line_info.second,
                    "Expected 3 tokens");
            }

            t = std::stoi(line_info.first[0]);
            s = std::stoi(line_info.first[1]);
            r = std::stoi(line_info.first[2]);

            //read matrices
            //Read d2 first
            x_values.reserve(t + s);
            y_values.reserve(t + s);
            for (int i = 0; i < t; i++) {
                d2.push_back(std::vector<unsigned>());
                line_info = reader.next_line();
                tokens = line_info.first;
                x_values.push_back(xrev_sign*str_to_exact(tokens.at(0)));
                y_values.push_back(yrev_sign*str_to_exact(tokens.at(1)));
                //store value, if it doesn't exist already
                ret = x_set.insert(ExactValue(x_values[i]));
                //remember that point i has this value
                (ret.first)->indexes.push_back(i);

                //store value, if it doesn't exist already
                ret = y_set.insert(ExactValue(y_values[i]));
                //remember that point i has this value
                (ret.first)->indexes.push_back(i);

                //Process ith column
                if (tokens.at(2).at(0) != ';') {
                    throw InputError(line_info.second, "Expected ';' after coordinates");
                }
                for (unsigned pos = 3; pos < tokens.size(); pos++) {
                    int v = std::stoi(tokens[pos]);
                    if (v < 0 || v >= s) {
                        throw InputError(line_info.second, "Matrix index input out of bounds.");
                    }
                    d2[i].push_back(v);
                }
            }

            //read d1
            for (int i = 0; i < s; i++) {
                d1.push_back(std::vector<unsigned>());
                line_info = reader.next_line();
                tokens = line_info.first;
                x_values.push_back(xrev_sign*str_to_exact(tokens.at(0)));
                y_values.push_back(yrev_sign*str_to_exact(tokens.at(1)));
                //store value, if it doesn't exist already
                ret = x_set.insert(ExactValue(x_values[i + t]));
                //remember that point i has this value
                (ret.first)->indexes.push_back(i + t);

                //store value, if it doesn't exist already
                ret = y_set.insert(ExactValue(y_values[i + t]));
                //remember that point i has this value
                (ret.first)->indexes.push_back(i + t);

                //Process ith column
                if (tokens.at(2).at(0) != ';') {
                    throw InputError(line_info.second, "Expected ';' after coordinates");
                }
                for (unsigned pos = 3; pos < tokens.size(); pos++) {
                    int v = std::stoi(tokens[pos]);
                    if (v < 0 || v >= r) {
                        throw InputError(line_info.second, "Matrix index input out of bounds.");
                    }
                    d1[i].push_back(v);
                }
            }
        } catch (std::exception& e) {
            throw InputError(line_info.second, "Could not read matrix: " + std::string(e.what()));
        }
    }

    if (verbosity >= 4) {
        debug() << "  Finished reading data.";
    }

    progress.advanceProgressStage(); //advance progress box to stage 2: building bifiltration

    //build vectors of discrete grades, using bins
    unsigned max_unsigned = std::numeric_limits<unsigned>::max();
    std::vector<unsigned> x_indexes(t + s, max_unsigned); //x_indexes[i] gives the discrete x-index for simplex i in the input order
    std::vector<unsigned> y_indexes(t + s, max_unsigned); //y_indexes[i] gives the discrete y-index for simplex i in the input order

    build_grade_vectors(*data, x_set, x_indexes, data->x_exact, input_params.x_bins);
    build_grade_vectors(*data, y_set, y_indexes, data->y_exact, input_params.y_bins);

    //Set x_grades and y_grades
    data->bifiltration_data->set_xy_grades(data->x_exact.size(), data->y_exact.size());
    data->free_implicit_rep.reset(new FIRep(*(data->bifiltration_data), t, s, r, d2, d1, x_indexes, y_indexes, input_params.verbosity));

    data->x_reverse=x_reverse;
    data->y_reverse=y_reverse;
    
    return data;
} //end read_firep()

//reads a file of previously-computed data from RIVET
FileContent InputManager::read_RIVET_data(std::ifstream& stream, Progress& progress)
{
    auto data = new InputData();
    FileInputReader reader(stream);

    //read parameters
    auto line_info = reader.next_line();
    auto line = line_info.first;
    debug() << join(line);
    line_info = reader.next_line();
    try {
        input_params.dim = std::stoi(line_info.first[0]);
        data->x_label = join(reader.next_line().first);
        data->y_label = join(reader.next_line().first);

        //read x-grades
        reader.next_line(); //this line should say "x-grades"
        line_info = reader.next_line();
        line = line_info.first;
        while (line[0][0] != 'y') //stop when we reach "y-grades"
        {
            exact num(line[0]);
            data->x_exact.push_back(num);
            line_info = reader.next_line();
            line = line_info.first;
        }

        //read y-grades

        line_info = reader.next_line();
        line = line_info.first;
        while (line[0][0] != 'x') //stop when we reach "xi"
        {
            exact num(line[0]);
            data->y_exact.push_back(num);
            line_info = reader.next_line();
            line = line_info.first;
        }

        //read xi values
        line_info = reader.next_line();
        line = line_info.first; //because the current line says "xi"
        while (line[0][0] != 'b') //stop when we reach "barcode templates"
        {
            unsigned x = std::stoi(line[0]);
            unsigned y = std::stoi(line[1]);
            int zero = std::stoi(line[2]);
            int one = std::stoi(line[3]);
            int two = std::stoi(line[4]);
            data->template_points.push_back(TemplatePoint(x, y, zero, one, two));
            line_info = reader.next_line();
            line = line_info.first;
        }

        //read barcode templates
        //  NOTE: the current line says "barcode templates"
        while (reader.has_next_line()) {
            line_info = reader.next_line();
            line = line_info.first;
            data->barcode_templates.push_back(BarcodeTemplate()); //create a new BarcodeTemplate

            if (line[0] != std::string("-")) //then the barcode is nonempty
            {
                for (size_t i = 0; i < line.size(); i++) //loop over all bars
                {
                    std::vector<std::string> nums = split(line[i], ",");
                    unsigned a = std::stol(nums[0]);
                    unsigned b = -1; //default, for b = infinity
                    if (nums[1][0] != 'i') //then b is finite
                        b = std::stol(nums[1]);
                    unsigned m = std::stol(nums[2]);
                    data->barcode_templates.back().add_bar(a, b, m);
                }
            }
        }

    } catch (std::exception& e) {
        throw InputError(line_info.second, e.what());
    }
    ///TODO: maybe make a different progress box for RIVET input???
    progress.advanceProgressStage(); //advance progress box to stage 2: building bifiltration

    return FileContent(data);
} //end read_RIVET_data()

//converts an ExactSet of values to the vectors of discrete
// values that BifiltrationTree uses to build the bifiltration,
// and also builds the grade vectors (floating-point and exact)
void InputManager::build_grade_vectors(InputData& data,
    ExactSet& value_set,
    std::vector<unsigned>& discrete_indexes,
    std::vector<exact>& grades_exact,
    unsigned num_bins)
{
    
    if (num_bins == 0 || num_bins >= value_set.size()) //then don't use bins
    {

        grades_exact.reserve(value_set.size());

        unsigned c = 0; //counter for indexes
        for (ExactSet::iterator it = value_set.begin(); it != value_set.end(); ++it) //loop through all UNIQUE values
        {
            grades_exact.push_back(it->exact_value);

            for (unsigned i = 0; i < it->indexes.size(); i++) //loop through all point indexes for this value
                discrete_indexes[it->indexes[i]] = c; //store discrete index

            c++;
        }
    } else //then use bins: then the number of discrete indexes will equal
    // the number of bins, and exact values will be equally spaced
    {
        //compute bin size
        exact min = value_set.begin()->exact_value;
        exact max = value_set.rbegin()->exact_value;
        exact bin_size = (max - min) / num_bins;
        
        //store bin values
        data.x_exact.reserve(num_bins);

        ExactSet::iterator it = value_set.begin();
        for (unsigned c = 0; c < num_bins; c++) //loop through all bins
        {
            ExactValue cur_bin(static_cast<exact>(min + (c + 1) * bin_size)); //store the bin value (i.e. the right endpoint of the bin interval)
            grades_exact.push_back(cur_bin.exact_value);

            //store bin index for all points whose time value is in this bin
            while (it != value_set.end() && *it <= cur_bin) {
                for (unsigned i = 0; i < it->indexes.size(); i++) //loop through all point indexes for this value
                    discrete_indexes[it->indexes[i]] = c; //store discrete index
                ++it;
            }
        }
    }
} //end build_grade_vectors()

//finds a rational approximation of a floating-point value
// precondition: x > 0
exact InputManager::approx(double x)
{
    int d = 7; //desired number of significant digits
    int log = (int)floor(log10(x)) + 1;

    if (log >= d)
        return exact((int)floor(x));

    long denom = pow(10, d - log);
    return exact((long)floor(x * denom), denom);
}

FileType InputManager::identify()
{
    return this->get_file_type(this->input_params.fileName);
}<|MERGE_RESOLUTION|>--- conflicted
+++ resolved
@@ -27,20 +27,15 @@
 
 #include <algorithm>
 #include <boost/algorithm/string.hpp>
-#include <memory>
 #include <set>
 #include <sstream>
 #include <vector>
-<<<<<<< HEAD
-
-#include <ctime>
-
-=======
 #include <memory>
 #include <dcel/arrangement_message.h>
 #include <api.h>
-#include <boost/archive/binary_iarchive.hpp>
->>>>>>> ba43b950
+
+#include <ctime>
+
 //epsilon value for use in comparisons
 double ExactValue::epsilon = pow(2, -30);
 
@@ -108,16 +103,48 @@
     unsigned line;
 };
 
-<<<<<<< HEAD
+FileContent::FileContent() {
+    type = FileContentType::INVALID;
+    input_data = nullptr;
+    result = nullptr;
+}
+
+FileContent::FileContent(InputData *data) {
+    type = FileContentType::DATA;
+    input_data = std::make_shared<InputData>(*data);
+}
+
+FileContent::FileContent(ComputationResult *result) {
+    type = FileContentType::PRECOMPUTED;
+    FileContent::result = std::make_shared<ComputationResult>(*result);
+}
+
+FileContent& FileContent::operator=(const FileContent &other) {
+    type = other.type;
+    input_data = other.input_data;
+    result = other.result;
+    return *this;
+}
+
+FileContent::FileContent(const FileContent &other) {
+    type = other.type;
+    input_data = other.input_data;
+    result = other.result;
+}
+
+//FileContent::~FileContent() {
+//
+//}
+
 //a function to detect the axis reversal flag
 //the first return value is true iff the axis is reversed
 //and the second is the axis label
 std::pair<bool, std::string> detect_axis_reversed(std::vector<std::string> line)
 {
-    
+
     bool is_reversed=false;
     std::string label;
-    
+
     std::string joined=join(line);
 
     if(boost::starts_with(line[0],"[")){
@@ -128,7 +155,7 @@
         //get the nonwhitespace characters between the two brackets
         std::string between=joined.substr(1, close_position-1);
         boost::trim(between);
-        
+
         if(between=="-"){
             is_reversed=true;
         }
@@ -144,60 +171,26 @@
         //the trim is there because there may or may not be whitespace between the bracket and the label
         label=joined.substr(close_position+1);
         boost::trim(label);
-        
-    }
-              
+
+    }
+
     else{
         //there is no direction flag, the xlabel is just the line
         //and x_reverse retains its default value of false
         label= joined;
         }
-              
-              
+
+
     return std::make_pair(is_reversed,label);
 
-    
-}
-
-
-
-
-
-
-=======
-FileContent::FileContent() {
-    type = FileContentType::INVALID;
-    input_data = nullptr;
-    result = nullptr;
-}
-
-FileContent::FileContent(InputData *data) {
-    type = FileContentType::DATA;
-    input_data = std::make_shared<InputData>(*data);
-}
-
-FileContent::FileContent(ComputationResult *result) {
-    type = FileContentType::PRECOMPUTED;
-    FileContent::result = std::make_shared<ComputationResult>(*result);
-}
-
-FileContent& FileContent::operator=(const FileContent &other) {
-    type = other.type;
-    input_data = other.input_data;
-    result = other.result;
-    return *this;
-}
-
-FileContent::FileContent(const FileContent &other) {
-    type = other.type;
-    input_data = other.input_data;
-    result = other.result;
-}
-
-//FileContent::~FileContent() {
-//
-//}
->>>>>>> ba43b950
+
+}
+
+
+
+
+
+
 
 //==================== InputManager class ====================
 using namespace rivet::numeric;
@@ -207,29 +200,19 @@
     : input_params(params)
     , verbosity(params.verbosity)
 {
-    
-    //register the possible point cloud file types
-    
-    //first do the case when has_function=true
     register_file_type(FileType{ "points", "point-cloud data", true,
         std::bind(&InputManager::read_point_cloud, this, std::placeholders::_1, std::placeholders::_2) });
 
-    // for metric data, the possible cases are exactly the same
     register_file_type(FileType{ "metric", "metric data", true,
         std::bind(&InputManager::read_discrete_metric_space, this, std::placeholders::_1, std::placeholders::_2) });
-
     register_file_type(FileType{ "bifiltration", "bifiltration data", true,
         std::bind(&InputManager::read_bifiltration, this, std::placeholders::_1, std::placeholders::_2) });
-<<<<<<< HEAD
     register_file_type(FileType{ "firep", "free implicit representation data", true,
         std::bind(&InputManager::read_firep, this, std::placeholders::_1, std::placeholders::_2) });
-=======
     register_file_type(FileType{ "RIVET_msgpack", "pre-computed RIVET data", false,
                                  std::bind(&InputManager::read_messagepack, this, std::placeholders::_1, std::placeholders::_2) });
->>>>>>> ba43b950
     //    register_file_type(FileType {"RIVET_0", "pre-computed RIVET data", false,
     //                                 std::bind(&InputManager::read_RIVET_data, this, std::placeholders::_1, std::placeholders::_2) });
-    
 }
 
 void InputManager::register_file_type(FileType file_type)
@@ -249,15 +232,10 @@
     if (!reader.has_next_line()) {
         throw std::runtime_error("Empty file: " + fileName);
     }
-    auto from_reader=reader.next_line();
-    std::string filetype_name = from_reader.first[0];
-    
-    
-    
-    
-    auto it = std::find_if(supported_types.begin(), supported_types.end(), [filetype_name](FileType t) { return (t.identifier == filetype_name); });
-    
-    
+    std::string filetype_name = reader.next_line().first[0];
+
+    auto it = std::find_if(supported_types.begin(), supported_types.end(), [filetype_name](FileType t) { return t.identifier == filetype_name; });
+
     if (it == supported_types.end()) {
         throw std::runtime_error("Unsupported file type");
     }
@@ -322,15 +300,9 @@
 }
 
 //reads a point cloud
-<<<<<<< HEAD
 //  points are given by coordinates in Euclidean space, and each point has a "birth time" unless no function specified
 //  stores the bifiltered Bifiltration/Vietoris-Rips complex in BifiltrationData
-std::unique_ptr<InputData> InputManager::read_point_cloud(std::ifstream& stream, Progress& progress)
-=======
-//  points are given by coordinates in Euclidean space, and each point has a "birth time"
-//  constructs a simplex tree representing the bifiltered Vietoris-Rips complex
 FileContent InputManager::read_point_cloud(std::ifstream& stream, Progress& progress)
->>>>>>> ba43b950
 {
     //TODO : switch to YAML or JSON input or switch to proper parser generator or combinators
     FileInputReader reader(stream);
@@ -341,7 +313,7 @@
     unsigned dimension;
     exact max_dist;
     bool hasFunction;
-    
+
     bool x_reverse=false;
     bool y_reverse=false;
 
@@ -378,7 +350,7 @@
         }
 
         max_dist = str_to_exact(distance_line[0]);
-        
+
         if (max_dist <= 0) {
             throw std::runtime_error("An invalid input was received for the max distance.");
         }
@@ -401,16 +373,16 @@
             if (verbosity >= 6) {
                 debug() << "InputManager: Point cloud file does not have function values. Creating Degree-Rips complex.";
             }
-            
+
             x_reverse=true; //higher degrees will be shown on the left
-            
+
         } else {
             hasFunction = true;
-            
+
             auto is_reversed_and_label=detect_axis_reversed(line_info.first);
             x_reverse=is_reversed_and_label.first;
             data->x_label=is_reversed_and_label.second;
-            
+
             expectedNumTokens = dimension + 1;
             if (verbosity >= 6) {
                 debug() << "InputManager: Point cloud file has function values. Creating Vietoris-Rips complex.";
@@ -544,7 +516,7 @@
         }
         //make degrees
         degree_indexes = std::vector<unsigned>(maxDegree + 1, 0);
-        
+
         build_grade_vectors(*data, degree_set, degree_indexes, data->x_exact, input_params.x_bins);
         //data->x_exact is now an increasing list of codegrees
         //consider the sublevel set codeg<=k
@@ -554,8 +526,8 @@
         //this is just the sequence of NEGATIVE degrees
         //e.g codeg=(0,1,2,...,10)
         //goes to (-(10-0), -(10-1), ...,-(10-10))=(-10,-9,...,0)
-    
-        
+
+
     }
     //X axis is given by function in Vietoris-Rips complex
     else {
@@ -592,9 +564,9 @@
     data->bifiltration_data.reset(new BifiltrationData(input_params.dim, input_params.verbosity));
     if (hasFunction) {
         data->bifiltration_data->build_VR_complex(time_indexes, dist_indexes, data->x_exact.size(), data->y_exact.size());
-        
+
     } else {
-        
+
         data->bifiltration_data->build_DR_complex(num_points, dist_indexes, degree_indexes, data->x_exact.size(), data->y_exact.size());
         //convert data->x_exact from codegree sequence to negative degree sequence
         exact max_x_exact=*(data->x_exact.end()-1);//should it be maxdegree instead?
@@ -611,33 +583,25 @@
         debug() << "There are" << size << "simplices of dimension" << input_params.dim + 1;
     }
 
-<<<<<<< HEAD
     data->free_implicit_rep.reset(new FIRep(*(data->bifiltration_data), input_params.verbosity));
-    
+
     if(!hasFunction){
         delete degree;
     }
-    
+
     //remember the axis directions
     data->x_reverse=x_reverse;
     data->y_reverse=y_reverse;
-    
-    return data;
-    
-    
-    
-    
+
+    return FileContent(data);
+
+
+
+
 } //end read_point_cloud()
 
 //reads data representing a discrete metric space with a real-valued function and stores in a BifiltrationData
-std::unique_ptr<InputData> InputManager::read_discrete_metric_space(std::ifstream& stream, Progress& progress)
-=======
-    return FileContent(data);
-} //end read_point_cloud()
-
-//reads data representing a discrete metric space with a real-valued function and constructs a simplex tree
 FileContent InputManager::read_discrete_metric_space(std::ifstream& stream, Progress& progress)
->>>>>>> ba43b950
 {
     if (verbosity >= 2) {
         debug() << "InputManager: Found a discrete metric space file.";
@@ -649,15 +613,15 @@
     ExactSet value_set; //stores all unique values of the function; must DELETE all elements later
     ExactSet dist_set; //stores all unique values of the distance metric; must DELETE all elements later
     unsigned num_points;
-    
-    
+
+
     bool hasFunction;
     unsigned* degree; //stores the degree of each point; must FREE later if used
     std::pair<ExactSet::iterator, bool> ret; //for return value upon insert()
 
     bool x_reverse=false;
     bool y_reverse=false;
-    
+
 
     // STEP 1: read data file and store exact (rational) values of the function for each point
 
@@ -675,10 +639,10 @@
             if (verbosity >= 6) {
                 debug() << "InputManager: Discrete metric space file does not have function values. Creating Degree-Rips complex.";
             }
-            
+
             //x_reverse is true in this case
             x_reverse=true;
-        
+
             //TODO Probably should find new way to get number of points
             //now read the number of points
             line_info = reader.next_line();
@@ -694,15 +658,15 @@
         }
         else {
             hasFunction = true;
-            
+
             //check for axis reversal
             auto is_reversed_and_label=detect_axis_reversed(line_info.first);
             x_reverse=is_reversed_and_label.first;
             data->x_label = is_reversed_and_label.second;
-            
+
             exact xrev_sign= x_reverse? -1 :1;
-        
-            
+
+
             if (verbosity >= 6) {
                 debug() << "InputManager: Discrete metric space file has function values. Creating Vietoris-Rips complex.";
             }
@@ -717,9 +681,9 @@
             num_points = values.size();
         }
 
-        
-        
-        
+
+
+
         // STEP 2: read data file and store exact (rational) values for all distances
 
         //first read the label for y-axis
@@ -761,17 +725,17 @@
             {
                 try {
                     for (unsigned j = i + 1; j < num_points; j++) {
-                        
+
                         //read distance between points i and j
                         if (!tokens.has_next_token())
                             throw std::runtime_error("no distance between points " + std::to_string(i)
                                 + " and " + std::to_string(j));
 
                         std::string str = tokens.next_token();
-                        
+
                         exact cur_dist = str_to_exact(str);
 
-                        
+
                         if (cur_dist <= max_dist) //then this distance is allowed
                         {
                             //store distance value, if it doesn't exist already
@@ -817,7 +781,7 @@
         for (unsigned i = 0; i < num_points; i++)
             if (maxDegree < degree[i])
                 maxDegree = degree[i];
-        
+
 
         //build vector of discrete degree indices from 0 to maxDegree and bins those degree values
         //WARNING: assumes that the number of distinct degree grades will be equal to maxDegree which may not hold
@@ -860,9 +824,9 @@
     if (hasFunction) {
         data->bifiltration_data->build_VR_complex(value_indexes, dist_indexes, data->x_exact.size(), data->y_exact.size());
     } else {
-        
+
         data->bifiltration_data->build_DR_complex(num_points, dist_indexes, degree_indexes, data->x_exact.size(), data->y_exact.size());
-        
+
         //convert data->x_exact from codegree sequence to negative degree sequence
         exact max_x_exact=*(data->x_exact.end()-1);//should it be maxdegree instead?
         std::transform(data->x_exact.begin(),data->x_exact.end(), data->x_exact.begin(), [max_x_exact](exact x){return x-max_x_exact;});
@@ -881,7 +845,7 @@
     data->free_implicit_rep.reset(new FIRep(*(data->bifiltration_data), input_params.verbosity));
     data->x_reverse=x_reverse;
     data->y_reverse=y_reverse;
-    
+
     //clean up
     if (!hasFunction) {
         delete degree;
@@ -890,25 +854,16 @@
     return FileContent(data);
 } //end read_discrete_metric_space()
 
-<<<<<<< HEAD
 //reads a bifiltration and stores in BifiltrationData
-std::unique_ptr<InputData> InputManager::read_bifiltration(std::ifstream& stream, Progress& progress)
-{
-    
-
-    std::unique_ptr<InputData> data(new InputData);
-=======
-//reads a bifiltration and constructs a simplex tree
 FileContent InputManager::read_bifiltration(std::ifstream& stream, Progress& progress)
 {
     auto data = new InputData();
->>>>>>> ba43b950
     FileInputReader reader(stream);
     if (verbosity >= 2) {
         debug() << "InputManager: Found a bifiltration file.\n";
     }
 
-    
+
     //Skip file type line
     reader.next_line();
 
@@ -917,7 +872,7 @@
     bool x_reverse=is_xreversed_and_label.first;
     data->x_label = is_xreversed_and_label.second;
     exact xrev_sign=x_reverse? -1:1;
-    
+
 
     //read the label for y-axis
     auto is_yreversed_and_label=detect_axis_reversed(reader.next_line().first);
@@ -994,7 +949,6 @@
             current_grade++;
         }
 
-<<<<<<< HEAD
         //TODO: Double-check that this sorting hasn't been done earlier.
         //Mike: I reorganized the code slightly so that the arguments of add_simplex are const references, which seems better, but that means any sorting should happen before.
         std::sort(gradesOfApp.begin(), gradesOfApp.end());
@@ -1008,20 +962,17 @@
     data->bifiltration_data->set_xy_grades(data->x_exact.size(), data->y_exact.size());
 
     data->free_implicit_rep.reset(new FIRep(*(data->bifiltration_data), input_params.verbosity));
-    
+
     data->x_reverse=x_reverse;
     data->y_reverse=y_reverse;
-    
-    return data;
-=======
+
     return FileContent(data);
->>>>>>> ba43b950
 } //end read_bifiltration()
 
 //reads a firep and stores in FIRep, does not create BifiltrationData
-std::unique_ptr<InputData> InputManager::read_firep(std::ifstream& stream, Progress& progress)
-{
-    std::unique_ptr<InputData> data(new InputData);
+FileContent InputManager::read_firep(std::ifstream& stream, Progress& progress)
+{
+    auto data = new InputData;
     FileInputReader reader(stream);
     if (verbosity >= 2) {
         debug() << "InputManager: Found a firep file.\n";
@@ -1053,8 +1004,8 @@
             x_reverse=is_xreversed_and_label.first;
             data->x_label = is_xreversed_and_label.second;
             exact xrev_sign=x_reverse? -1:1;
-            
-            
+
+
             line_info = reader.next_line();
             //read the label for y-axis
             auto is_yreversed_and_label=detect_axis_reversed(line_info.first);
@@ -1162,8 +1113,8 @@
 
     data->x_reverse=x_reverse;
     data->y_reverse=y_reverse;
-    
-    return data;
+
+    return FileContent(data);
 } //end read_firep()
 
 //reads a file of previously-computed data from RIVET
@@ -1261,7 +1212,7 @@
     std::vector<exact>& grades_exact,
     unsigned num_bins)
 {
-    
+
     if (num_bins == 0 || num_bins >= value_set.size()) //then don't use bins
     {
 
@@ -1284,7 +1235,7 @@
         exact min = value_set.begin()->exact_value;
         exact max = value_set.rbegin()->exact_value;
         exact bin_size = (max - min) / num_bins;
-        
+
         //store bin values
         data.x_exact.reserve(num_bins);
 
