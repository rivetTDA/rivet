/**********************************************************************
Copyright 2014-2016 The RIVET Developers. See the COPYRIGHT file at
the top-level directory of this distribution.

This file is part of RIVET.

This program is free software: you can redistribute it and/or modify
it under the terms of the GNU General Public License as published by
the Free Software Foundation, either version 3 of the License, or
(at your option) any later version.

This program is distributed in the hope that it will be useful,
but WITHOUT ANY WARRANTY; without even the implied warranty of
MERCHANTABILITY or FITNESS FOR A PARTICULAR PURPOSE.  See the
GNU General Public License for more details.

You should have received a copy of the GNU General Public License
along with this program.  If not, see <http://www.gnu.org/licenses/>.
**********************************************************************/

#ifndef INPUT_PARAMETERS_H
#define INPUT_PARAMETERS_H

#include <string>
//TODO: this class currently conflates 3 things: command line arguments, file load dialog arguments, and viewer configuration state

//these parameters are set by the user via the console or the DataSelectDialog before computation can begin
struct InputParameters {
    std::string fileName; //name of data file
    std::string shortName; //name of data file, without path
    std::string outputFile; //name of the file where the augmented arrangement should be saved
    int dim; //dimension of homology to compute
    unsigned x_bins; //number of bins for x-coordinate (if 0, then bins are not used for x)
    unsigned y_bins; //number of bins for y-coordinate (if 0, then bins are not used for y)
    int verbosity; //controls the amount of console output printed
    std::string x_label; //used by configuration dialog
    std::string y_label; //used by configuration dialog
    std::string outputFormat; // Supported values: R0, R1
<<<<<<< HEAD
    
=======
    bool x_reverse; //true if the simplices are added in order of decrasing x
    bool y_reverse;

>>>>>>> 34a1bd3e
    template <typename Archive>
    void serialize(Archive& ar, const unsigned int /*version*/)
    {
        ar& fileName& shortName& outputFile& dim& x_bins& y_bins& verbosity& x_label& y_label& outputFormat;
    }
    MSGPACK_DEFINE(fileName, shortName, outputFile, dim, x_bins, y_bins, verbosity, x_label, y_label, outputFormat);

};

#endif // INPUT_PARAMETERS_H<|MERGE_RESOLUTION|>--- conflicted
+++ resolved
@@ -36,13 +36,9 @@
     std::string x_label; //used by configuration dialog
     std::string y_label; //used by configuration dialog
     std::string outputFormat; // Supported values: R0, R1
-<<<<<<< HEAD
-    
-=======
     bool x_reverse; //true if the simplices are added in order of decrasing x
     bool y_reverse;
 
->>>>>>> 34a1bd3e
     template <typename Archive>
     void serialize(Archive& ar, const unsigned int /*version*/)
     {
