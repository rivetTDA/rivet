/**********************************************************************
Copyright 2014-2016 The RIVET Developers. See the COPYRIGHT file at
the top-level directory of this distribution.

This file is part of RIVET.

This program is free software: you can redistribute it and/or modify
it under the terms of the GNU General Public License as published by
the Free Software Foundation, either version 3 of the License, or
(at your option) any later version.

This program is distributed in the hope that it will be useful,
but WITHOUT ANY WARRANTY; without even the implied warranty of
MERCHANTABILITY or FITNESS FOR A PARTICULAR PURPOSE.  See the
GNU General Public License for more details.

You should have received a copy of the GNU General Public License
along with this program.  If not, see <http://www.gnu.org/licenses/>.
**********************************************************************/

#ifndef INPUT_PARAMETERS_H
#define INPUT_PARAMETERS_H

#include <string>

#include <boost/multiprecision/cpp_int.hpp>
typedef boost::multiprecision::cpp_rational exact;
//TODO: this class currently conflates 3 things: command line arguments, file load dialog arguments, and viewer configuration state

// Error that is raised when the input file does not match format correctly
class InputError : public std::runtime_error {
public:
    InputError(unsigned line, std::string message)
        : std::runtime_error("line " + std::to_string(line) + ": " + message)
    {
    }
};

//these parameters are set by the user via the console or the DataSelectDialog before computation can begin
struct InputParameters {
    std::string fileName; //name of data file
    std::string shortName; //name of data file, without path
    std::string outputFile; //name of the file where the augmented arrangement should be saved
    int hom_degree; //degree of homology to compute
    int x_bins; //number of bins for x-coordinate (if 0, then bins are not used for x)
    int y_bins; //number of bins for y-coordinate (if 0, then bins are not used for y)
    int verbosity; //controls the amount of console output printed
    std::string x_label; //used by configuration dialog
    std::string y_label; //used by configuration dialog
    std::string outputFormat; // Supported values: R0, R1
    int num_threads; //number of openmp threads to be created
    bool binary; //include binary data in MI file
    bool minpres; //print minimal presentation and exit
    bool betti; //print betti number information
    bool bounds; //print lower and upper bounds of module in MI file
    bool koszul; //use koszul homology based algorithm
    exact max_dist; //maximum distance to be considered while building Rips complex
    std::string md_string; //holds max distance in string format
    unsigned dimension; //dimension of the space where the points lie
    bool old_function; //specifies if the data has a function value like the old format
    bool new_function; //specifies if the data has a --function flag followed by values
    bool x_reverse, y_reverse; //specifies if the axes need to be reversed or not
    std::string type; //type of file being worked with
    std::string bifil; //type of bifiltration to build
    int to_skip; //number of lines after which the actual data begins
    std::string filtration; //type of filtration to perform on data without function
    double filter_param; //parameter value for performing the filtration

    InputParameters()
    {
        // default values for all input parameters - should include first 3?
        type = "points";
        bifil = "";
        hom_degree = 0;
        x_bins = 0;
        y_bins = 0;
        verbosity = 0;
        outputFormat = "msgpack";
        num_threads = 0;
        old_function = false;
        new_function = false;
        max_dist = -1;
        dimension = 0;
        x_reverse = false;
        y_reverse = false;
        x_label = "";
        y_label = "distance";
        binary = false;
        minpres = false;
        betti = false;
        bounds = false;
        koszul = false;
<<<<<<< HEAD
        function_line = 0;
        filtration = "none";
        filter_param = 0;
=======
>>>>>>> 8f4d9d53
    }

    template <typename Archive>
    void serialize(Archive& ar, const unsigned int /*version*/)
    {
        ar& fileName& shortName& outputFile& hom_degree& x_bins& y_bins& verbosity& x_label& y_label& outputFormat;
    }
    MSGPACK_DEFINE(fileName, shortName, outputFile, hom_degree, x_bins, y_bins, verbosity, x_label, y_label, outputFormat);
};

#endif // INPUT_PARAMETERS_H<|MERGE_RESOLUTION|>--- conflicted
+++ resolved
@@ -90,12 +90,6 @@
         betti = false;
         bounds = false;
         koszul = false;
-<<<<<<< HEAD
-        function_line = 0;
-        filtration = "none";
-        filter_param = 0;
-=======
->>>>>>> 8f4d9d53
     }
 
     template <typename Archive>
